--- conflicted
+++ resolved
@@ -1,10 +1,4 @@
-<<<<<<< HEAD
-
-fastapi
-uvicorn
-=======
 fastapi
 uvicorn
 python-multipart
-boto3
->>>>>>> aeb2d1ed
+boto3