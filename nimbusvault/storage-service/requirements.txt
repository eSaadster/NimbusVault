--- conflicted
+++ resolved
@@ -1,8 +1,4 @@
 fastapi
-<<<<<<< HEAD
-uvicorn
-=======
 uvicorn
 python-multipart
-boto3
->>>>>>> 8d427354
+boto3