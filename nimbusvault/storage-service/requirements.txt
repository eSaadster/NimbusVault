--- conflicted
+++ resolved
@@ -1,8 +1,5 @@
 fastapi
 uvicorn
-<<<<<<< HEAD
 PyJWT[crypto]
-=======
 python-multipart
-boto3
->>>>>>> 18ecc3b2
+boto3