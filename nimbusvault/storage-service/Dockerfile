FROM python:3.11-slim

WORKDIR /app
<<<<<<< HEAD
COPY storage-service/requirements.txt ./
RUN pip install --no-cache-dir -r requirements.txt
COPY storage-service/ ./
COPY shared ./shared
CMD ["python", "app.py"]
=======

COPY requirements.txt ./
RUN pip install --no-cache-dir -r requirements.txt

COPY . .

EXPOSE 8004

CMD ["uvicorn", "app:app", "--host", "0.0.0.0", "--port", "8004"]
>>>>>>> 21cc3020
<|MERGE_RESOLUTION|>--- conflicted
+++ resolved
@@ -1,20 +1,17 @@
 FROM python:3.11-slim
 
 WORKDIR /app
-<<<<<<< HEAD
+
+# Install dependencies
 COPY storage-service/requirements.txt ./
 RUN pip install --no-cache-dir -r requirements.txt
+
+# Copy application and shared code
 COPY storage-service/ ./
 COPY shared ./shared
-CMD ["python", "app.py"]
-=======
 
-COPY requirements.txt ./
-RUN pip install --no-cache-dir -r requirements.txt
-
-COPY . .
-
+# Expose service port
 EXPOSE 8004
 
-CMD ["uvicorn", "app:app", "--host", "0.0.0.0", "--port", "8004"]
->>>>>>> 21cc3020
+# Start the service using Uvicorn if it's a FastAPI app
+CMD ["uvicorn", "app:app", "--host", "0.0.0.0", "--port", "8004"]