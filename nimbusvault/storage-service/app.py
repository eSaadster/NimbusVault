--- conflicted
+++ resolved
@@ -1,36 +1,19 @@
-<<<<<<< HEAD
 from fastapi import FastAPI, UploadFile, File
+from fastapi.middleware.cors import CORSMiddleware
 from pathlib import Path
+from typing import Dict, List
+import os
+import uvicorn
 
-from shared.storage_utils import save_file
+from shared.storage_utils import save_file  # Ensure this utility exists
+
+SERVICE_NAME = "storage-service"
+STORAGE_DIR = Path("/tmp/storage")
+STORAGE_DIR.mkdir(parents=True, exist_ok=True)  # Ensure storage directory exists
 
 app = FastAPI()
 
-STORAGE_DIR = Path("/tmp/storage")
-
-@app.get("/")
-async def root():
-    return {"message": "Hello from storage-service"}
-
-
-@app.post("/files")
-async def store_file(file: UploadFile = File(...)):
-    data = await file.read()
-    file_path = STORAGE_DIR / file.filename
-    save_file(str(file_path), data)
-    return {"filename": file.filename}
-=======
-from fastapi import FastAPI
-from fastapi.middleware.cors import CORSMiddleware
-from typing import Dict, List
-import uvicorn
-import os
-
-SERVICE_NAME = "storage-service"
-
-app = FastAPI()
-
-# Enable CORS for all origins, methods, and headers
+# Enable CORS
 app.add_middleware(
     CORSMiddleware,
     allow_origins=["*"],
@@ -46,7 +29,6 @@
 
 @app.get("/health")
 async def health() -> dict:
-    """Health check endpoint."""
     return {"service": SERVICE_NAME, "status": "OK"}
 
 @app.post("/store")
@@ -55,7 +37,13 @@
     print(f"Stored metadata: {metadata}")
     return {"result": "saved"}
 
+@app.post("/files")
+async def store_file(file: UploadFile = File(...)):
+    data = await file.read()
+    file_path = STORAGE_DIR / file.filename
+    save_file(str(file_path), data)
+    return {"filename": file.filename}
+
 if __name__ == "__main__":
     port = int(os.environ.get("PORT", 8004))
-    uvicorn.run(app, host="0.0.0.0", port=port)
->>>>>>> aeb2d1ed
+    uvicorn.run(app, host="0.0.0.0", port=port)