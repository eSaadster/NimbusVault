<<<<<<< HEAD
import time
from fastapi import FastAPI, Request, Response
from prometheus_client import Counter, Histogram, generate_latest, CONTENT_TYPE_LATEST

app = FastAPI()

REQUEST_COUNT = Counter(
    "storage_requests_total",
    "Total HTTP requests",
    ["method", "endpoint", "http_status"],
)
REQUEST_LATENCY = Histogram(
    "storage_request_latency_seconds",
    "Latency of HTTP requests",
    ["endpoint"],
)


@app.middleware("http")
async def metrics_middleware(request: Request, call_next):
    start = time.time()
    response = await call_next(request)
    duration = time.time() - start
    REQUEST_COUNT.labels(request.method, request.url.path, response.status_code).inc()
    REQUEST_LATENCY.labels(request.url.path).observe(duration)
    return response


@app.get("/metrics")
async def metrics():
    return Response(generate_latest(), media_type=CONTENT_TYPE_LATEST)


@app.get("/")
async def root():
    return {"message": "Hello from storage-service"}


@app.get("/health/live")
async def health_live():
    return {"status": "ok"}


@app.get("/health/ready")
async def health_ready():
    return {"status": "ok"}


@app.get("/health/detailed")
async def health_detailed():
    return {"status": "ok", "dependencies": {}}
=======
import sys
from pathlib import Path
from fastapi import FastAPI, Depends, UploadFile, File, Request
from fastapi.middleware.cors import CORSMiddleware
from typing import Dict, List
import os
import uvicorn

# Add shared directory to path for imports
BASE_DIR = Path(__file__).resolve().parents[1]
sys.path.append(str(BASE_DIR / 'shared'))

# Import shared modules with fallbacks
try:
    from auth_middleware import AuthMiddleware, get_current_user
    from logger import configure_logger
    from storage_utils import save_file
except ImportError as e:
    print(f"Warning: Could not import shared modules: {e}")
    # Fallback implementations
    import logging
    logging.basicConfig(level=logging.INFO)
    logger = logging.getLogger("storage-service")
    
    class AuthMiddleware:
        def __init__(self, app, public_key=None):
            pass
    
    async def get_current_user():
        return {"user": "anonymous"}
    
    def save_file(file_path: str, data: bytes):
        with open(file_path, 'wb') as f:
            f.write(data)
        print(f"Saving {file_path}")
else:
    logger = configure_logger("storage-service")

# Load public key for JWT authentication
try:
    PUBLIC_KEY_PATH = BASE_DIR / 'auth-service' / 'keys' / 'public.pem'
    if PUBLIC_KEY_PATH.exists():
        with open(PUBLIC_KEY_PATH) as f:
            PUBLIC_KEY = f.read()
    else:
        PUBLIC_KEY = None
        print("Warning: Public key not found, authentication will be disabled")
except Exception as e:
    print(f"Warning: Could not load public key: {e}")
    PUBLIC_KEY = None

# Service configuration
SERVICE_NAME = "storage-service"
STORAGE_DIR = Path("/tmp/storage")
STORAGE_DIR.mkdir(parents=True, exist_ok=True)

app = FastAPI()

# Add authentication middleware if public key is available
if PUBLIC_KEY:
    app.add_middleware(AuthMiddleware, public_key=PUBLIC_KEY)

# Enable CORS
app.add_middleware(
    CORSMiddleware,
    allow_origins=["*"],
    allow_methods=["*"],
    allow_headers=["*"],
)

# In-memory storage for metadata (consider using persistent storage in production)
stored_metadata: List[Dict] = []

# Routes
@app.get("/")
async def root():
    logger.info("Health check hit")
    return {"message": f"Hello from {SERVICE_NAME}"}

@app.get("/health")
async def health() -> dict:
    return {"service": SERVICE_NAME, "status": "OK"}

@app.get("/public")
async def public_route():
    return {"message": "public endpoint - no authentication required"}

@app.get("/protected")
async def protected_route(user=Depends(get_current_user)):
    return {"message": "protected endpoint", "user": user}

@app.post("/store")
async def store_metadata(metadata: Dict, user=Depends(get_current_user)) -> Dict[str, str]:
    """Store metadata with user authentication"""
    # Add user info to metadata
    metadata_with_user = {
        **metadata,
        "stored_by": user.get("user", "unknown"),
        "timestamp": str(Path().stat().st_mtime) if Path().exists() else "unknown"
    }
    
    stored_metadata.append(metadata_with_user)
    logger.info(f"Metadata stored: {metadata_with_user}")
    return {"result": "saved", "metadata_id": len(stored_metadata) - 1}

@app.get("/store")
async def get_stored_metadata(user=Depends(get_current_user)) -> Dict[str, List[Dict]]:
    """Retrieve all stored metadata"""
    logger.info(f"Metadata retrieved by user: {user}")
    return {"metadata": stored_metadata}

@app.post("/files")
async def store_file(file: UploadFile = File(...), user=Depends(get_current_user)):
    """Store uploaded file with user authentication"""
    try:
        # Read file data
        data = await file.read()
        
        # Create safe filename
        safe_filename = "".join(c for c in file.filename if c.isalnum() or c in "._- ")
        file_path = STORAGE_DIR / safe_filename
        
        # Save file using shared utility
        save_file(str(file_path), data)
        
        # Store file metadata
        file_metadata = {
            "filename": safe_filename,
            "original_filename": file.filename,
            "size": len(data),
            "content_type": file.content_type,
            "uploaded_by": user.get("user", "unknown"),
            "file_path": str(file_path)
        }
        stored_metadata.append(file_metadata)
        
        logger.info(f"File saved: {safe_filename} by user: {user}")
        return {
            "filename": safe_filename,
            "size": len(data),
            "message": "File uploaded successfully"
        }
        
    except Exception as e:
        logger.error(f"Error storing file: {e}")
        return {"error": "Failed to store file", "details": str(e)}

@app.get("/files")
async def list_files(user=Depends(get_current_user)) -> Dict[str, List[str]]:
    """List all stored files"""
    try:
        files = [f.name for f in STORAGE_DIR.iterdir() if f.is_file()]
        logger.info(f"Files listed by user: {user}")
        return {"files": files}
    except Exception as e:
        logger.error(f"Error listing files: {e}")
        return {"error": "Failed to list files", "files": []}

@app.delete("/files/{filename}")
async def delete_file(filename: str, user=Depends(get_current_user)):
    """Delete a specific file"""
    try:
        file_path = STORAGE_DIR / filename
        if file_path.exists() and file_path.is_file():
            file_path.unlink()
            logger.info(f"File deleted: {filename} by user: {user}")
            return {"message": f"File {filename} deleted successfully"}
        else:
            return {"error": "File not found"}
    except Exception as e:
        logger.error(f"Error deleting file: {e}")
        return {"error": "Failed to delete file", "details": str(e)}

if __name__ == "__main__":
    logger.info("Storage service started")
    port = int(os.environ.get("PORT", 8004))
    uvicorn.run(app, host="0.0.0.0", port=port)
>>>>>>> 00cf9013
<|MERGE_RESOLUTION|>--- conflicted
+++ resolved
@@ -1,21 +1,75 @@
-<<<<<<< HEAD
+import os
+import sys
 import time
-from fastapi import FastAPI, Request, Response
+from pathlib import Path
+from typing import Dict, List
+from fastapi import FastAPI, Request, Depends, UploadFile, File
+from fastapi.middleware.cors import CORSMiddleware
+from fastapi.responses import JSONResponse, Response
 from prometheus_client import Counter, Histogram, generate_latest, CONTENT_TYPE_LATEST
+import uvicorn
+
+# Add shared directory to path
+BASE_DIR = Path(__file__).resolve().parents[1]
+sys.path.append(str(BASE_DIR / 'shared'))
+
+# Attempt to import shared modules
+try:
+    from auth_middleware import AuthMiddleware, get_current_user
+    from logger import configure_logger
+    from storage_utils import save_file
+except ImportError as e:
+    print(f"Warning: Could not import shared modules: {e}")
+    import logging
+    logging.basicConfig(level=logging.INFO)
+    logger = logging.getLogger("storage-service")
+
+    class AuthMiddleware:
+        def __init__(self, app, public_key=None): pass
+
+    async def get_current_user():
+        return {"user": "anonymous"}
+
+    def save_file(file_path: str, data: bytes):
+        with open(file_path, 'wb') as f:
+            f.write(data)
+        print(f"Saved {file_path}")
+else:
+    logger = configure_logger("storage-service")
+
+# Load public key for auth middleware
+try:
+    PUBLIC_KEY_PATH = BASE_DIR / 'auth-service' / 'keys' / 'public.pem'
+    PUBLIC_KEY = PUBLIC_KEY_PATH.read_text() if PUBLIC_KEY_PATH.exists() else None
+    if not PUBLIC_KEY:
+        print("Warning: Public key not found, authentication will be disabled")
+except Exception as e:
+    print(f"Warning loading public key: {e}")
+    PUBLIC_KEY = None
+
+SERVICE_NAME = "storage-service"
+STORAGE_DIR = Path("/tmp/storage")
+STORAGE_DIR.mkdir(parents=True, exist_ok=True)
 
 app = FastAPI()
 
+if PUBLIC_KEY:
+    app.add_middleware(AuthMiddleware, public_key=PUBLIC_KEY)
+
+app.add_middleware(
+    CORSMiddleware,
+    allow_origins=["*"],
+    allow_methods=["*"],
+    allow_headers=["*"],
+)
+
+# Prometheus metrics
 REQUEST_COUNT = Counter(
-    "storage_requests_total",
-    "Total HTTP requests",
-    ["method", "endpoint", "http_status"],
+    "storage_requests_total", "Total HTTP requests", ["method", "endpoint", "http_status"]
 )
 REQUEST_LATENCY = Histogram(
-    "storage_request_latency_seconds",
-    "Latency of HTTP requests",
-    ["endpoint"],
+    "storage_request_latency_seconds", "Latency of HTTP requests", ["endpoint"]
 )
-
 
 @app.middleware("http")
 async def metrics_middleware(request: Request, call_next):
@@ -26,114 +80,36 @@
     REQUEST_LATENCY.labels(request.url.path).observe(duration)
     return response
 
-
 @app.get("/metrics")
 async def metrics():
     return Response(generate_latest(), media_type=CONTENT_TYPE_LATEST)
 
-
-@app.get("/")
-async def root():
-    return {"message": "Hello from storage-service"}
-
-
-@app.get("/health/live")
-async def health_live():
-    return {"status": "ok"}
-
-
-@app.get("/health/ready")
-async def health_ready():
-    return {"status": "ok"}
-
-
-@app.get("/health/detailed")
-async def health_detailed():
-    return {"status": "ok", "dependencies": {}}
-=======
-import sys
-from pathlib import Path
-from fastapi import FastAPI, Depends, UploadFile, File, Request
-from fastapi.middleware.cors import CORSMiddleware
-from typing import Dict, List
-import os
-import uvicorn
-
-# Add shared directory to path for imports
-BASE_DIR = Path(__file__).resolve().parents[1]
-sys.path.append(str(BASE_DIR / 'shared'))
-
-# Import shared modules with fallbacks
-try:
-    from auth_middleware import AuthMiddleware, get_current_user
-    from logger import configure_logger
-    from storage_utils import save_file
-except ImportError as e:
-    print(f"Warning: Could not import shared modules: {e}")
-    # Fallback implementations
-    import logging
-    logging.basicConfig(level=logging.INFO)
-    logger = logging.getLogger("storage-service")
-    
-    class AuthMiddleware:
-        def __init__(self, app, public_key=None):
-            pass
-    
-    async def get_current_user():
-        return {"user": "anonymous"}
-    
-    def save_file(file_path: str, data: bytes):
-        with open(file_path, 'wb') as f:
-            f.write(data)
-        print(f"Saving {file_path}")
-else:
-    logger = configure_logger("storage-service")
-
-# Load public key for JWT authentication
-try:
-    PUBLIC_KEY_PATH = BASE_DIR / 'auth-service' / 'keys' / 'public.pem'
-    if PUBLIC_KEY_PATH.exists():
-        with open(PUBLIC_KEY_PATH) as f:
-            PUBLIC_KEY = f.read()
-    else:
-        PUBLIC_KEY = None
-        print("Warning: Public key not found, authentication will be disabled")
-except Exception as e:
-    print(f"Warning: Could not load public key: {e}")
-    PUBLIC_KEY = None
-
-# Service configuration
-SERVICE_NAME = "storage-service"
-STORAGE_DIR = Path("/tmp/storage")
-STORAGE_DIR.mkdir(parents=True, exist_ok=True)
-
-app = FastAPI()
-
-# Add authentication middleware if public key is available
-if PUBLIC_KEY:
-    app.add_middleware(AuthMiddleware, public_key=PUBLIC_KEY)
-
-# Enable CORS
-app.add_middleware(
-    CORSMiddleware,
-    allow_origins=["*"],
-    allow_methods=["*"],
-    allow_headers=["*"],
-)
-
-# In-memory storage for metadata (consider using persistent storage in production)
-stored_metadata: List[Dict] = []
-
-# Routes
+# Health checks
 @app.get("/")
 async def root():
     logger.info("Health check hit")
     return {"message": f"Hello from {SERVICE_NAME}"}
 
 @app.get("/health")
-async def health() -> dict:
+async def health():
     return {"service": SERVICE_NAME, "status": "OK"}
 
+@app.get("/health/live")
+async def health_live():
+    return {"status": "ok"}
+
+@app.get("/health/ready")
+async def health_ready():
+    return {"status": "ok"}
+
+@app.get("/health/detailed")
+async def health_detailed():
+    return {"status": "ok", "dependencies": {}}
+
+# In-memory metadata store
+stored_metadata: List[Dict] = []
+
+# Public/Protected Routes
 @app.get("/public")
 async def public_route():
     return {"message": "public endpoint - no authentication required"}
@@ -142,41 +118,31 @@
 async def protected_route(user=Depends(get_current_user)):
     return {"message": "protected endpoint", "user": user}
 
+# Metadata routes
 @app.post("/store")
 async def store_metadata(metadata: Dict, user=Depends(get_current_user)) -> Dict[str, str]:
-    """Store metadata with user authentication"""
-    # Add user info to metadata
     metadata_with_user = {
         **metadata,
         "stored_by": user.get("user", "unknown"),
         "timestamp": str(Path().stat().st_mtime) if Path().exists() else "unknown"
     }
-    
     stored_metadata.append(metadata_with_user)
     logger.info(f"Metadata stored: {metadata_with_user}")
     return {"result": "saved", "metadata_id": len(stored_metadata) - 1}
 
 @app.get("/store")
 async def get_stored_metadata(user=Depends(get_current_user)) -> Dict[str, List[Dict]]:
-    """Retrieve all stored metadata"""
     logger.info(f"Metadata retrieved by user: {user}")
     return {"metadata": stored_metadata}
 
+# File upload and listing
 @app.post("/files")
 async def store_file(file: UploadFile = File(...), user=Depends(get_current_user)):
-    """Store uploaded file with user authentication"""
     try:
-        # Read file data
         data = await file.read()
-        
-        # Create safe filename
         safe_filename = "".join(c for c in file.filename if c.isalnum() or c in "._- ")
         file_path = STORAGE_DIR / safe_filename
-        
-        # Save file using shared utility
         save_file(str(file_path), data)
-        
-        # Store file metadata
         file_metadata = {
             "filename": safe_filename,
             "original_filename": file.filename,
@@ -186,21 +152,14 @@
             "file_path": str(file_path)
         }
         stored_metadata.append(file_metadata)
-        
         logger.info(f"File saved: {safe_filename} by user: {user}")
-        return {
-            "filename": safe_filename,
-            "size": len(data),
-            "message": "File uploaded successfully"
-        }
-        
+        return {"filename": safe_filename, "size": len(data), "message": "File uploaded successfully"}
     except Exception as e:
         logger.error(f"Error storing file: {e}")
         return {"error": "Failed to store file", "details": str(e)}
 
 @app.get("/files")
 async def list_files(user=Depends(get_current_user)) -> Dict[str, List[str]]:
-    """List all stored files"""
     try:
         files = [f.name for f in STORAGE_DIR.iterdir() if f.is_file()]
         logger.info(f"Files listed by user: {user}")
@@ -211,7 +170,6 @@
 
 @app.delete("/files/{filename}")
 async def delete_file(filename: str, user=Depends(get_current_user)):
-    """Delete a specific file"""
     try:
         file_path = STORAGE_DIR / filename
         if file_path.exists() and file_path.is_file():
@@ -224,8 +182,8 @@
         logger.error(f"Error deleting file: {e}")
         return {"error": "Failed to delete file", "details": str(e)}
 
+# App startup
 if __name__ == "__main__":
     logger.info("Storage service started")
     port = int(os.environ.get("PORT", 8004))
-    uvicorn.run(app, host="0.0.0.0", port=port)
->>>>>>> 00cf9013
+    uvicorn.run(app, host="0.0.0.0", port=port)