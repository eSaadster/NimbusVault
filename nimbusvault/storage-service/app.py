<<<<<<< HEAD
from shared.logger import configure_logger

logger = configure_logger("storage-service")

if __name__ == "__main__":
    logger.info("Storage service started")
=======
from fastapi import FastAPI, UploadFile, File
from fastapi.middleware.cors import CORSMiddleware
from pathlib import Path
from typing import Dict, List
import os
import uvicorn

from shared.storage_utils import save_file  # Ensure this utility exists

SERVICE_NAME = "storage-service"
STORAGE_DIR = Path("/tmp/storage")
STORAGE_DIR.mkdir(parents=True, exist_ok=True)  # Ensure storage directory exists

app = FastAPI()

# Enable CORS
app.add_middleware(
    CORSMiddleware,
    allow_origins=["*"],
    allow_methods=["*"],
    allow_headers=["*"],
)

stored_metadata: List[Dict] = []

@app.get("/")
async def root():
    return {"message": f"Hello from {SERVICE_NAME}"}

@app.get("/health")
async def health() -> dict:
    return {"service": SERVICE_NAME, "status": "OK"}

@app.post("/store")
async def store(metadata: Dict) -> Dict[str, str]:
    stored_metadata.append(metadata)
    print(f"Stored metadata: {metadata}")
    return {"result": "saved"}

@app.post("/files")
async def store_file(file: UploadFile = File(...)):
    data = await file.read()
    file_path = STORAGE_DIR / file.filename
    save_file(str(file_path), data)
    return {"filename": file.filename}

if __name__ == "__main__":
    port = int(os.environ.get("PORT", 8004))
    uvicorn.run(app, host="0.0.0.0", port=port)
>>>>>>> 21cc3020
<|MERGE_RESOLUTION|>--- conflicted
+++ resolved
@@ -1,24 +1,18 @@
-<<<<<<< HEAD
-from shared.logger import configure_logger
-
-logger = configure_logger("storage-service")
-
-if __name__ == "__main__":
-    logger.info("Storage service started")
-=======
-from fastapi import FastAPI, UploadFile, File
+from fastapi import FastAPI, UploadFile, File, Request
 from fastapi.middleware.cors import CORSMiddleware
 from pathlib import Path
 from typing import Dict, List
 import os
 import uvicorn
 
+from shared.logger import configure_logger
 from shared.storage_utils import save_file  # Ensure this utility exists
 
 SERVICE_NAME = "storage-service"
 STORAGE_DIR = Path("/tmp/storage")
 STORAGE_DIR.mkdir(parents=True, exist_ok=True)  # Ensure storage directory exists
 
+logger = configure_logger(SERVICE_NAME)
 app = FastAPI()
 
 # Enable CORS
@@ -33,6 +27,7 @@
 
 @app.get("/")
 async def root():
+    logger.info("Health check hit")
     return {"message": f"Hello from {SERVICE_NAME}"}
 
 @app.get("/health")
@@ -42,7 +37,7 @@
 @app.post("/store")
 async def store(metadata: Dict) -> Dict[str, str]:
     stored_metadata.append(metadata)
-    print(f"Stored metadata: {metadata}")
+    logger.info(f"Metadata stored: {metadata}")
     return {"result": "saved"}
 
 @app.post("/files")
@@ -50,9 +45,10 @@
     data = await file.read()
     file_path = STORAGE_DIR / file.filename
     save_file(str(file_path), data)
+    logger.info(f"File saved: {file.filename}")
     return {"filename": file.filename}
 
 if __name__ == "__main__":
+    logger.info("Storage service started")
     port = int(os.environ.get("PORT", 8004))
-    uvicorn.run(app, host="0.0.0.0", port=port)
->>>>>>> 21cc3020
+    uvicorn.run(app, host="0.0.0.0", port=port)