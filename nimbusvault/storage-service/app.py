--- conflicted
+++ resolved
@@ -1,29 +1,19 @@
 from fastapi import FastAPI
-<<<<<<< HEAD
 from fastapi.middleware.cors import CORSMiddleware
+import uvicorn
+import os
 
+SERVICE_NAME = "storage-service"
 
 app = FastAPI()
 
-# Enable CORS for all origins, methods and headers
+# Enable CORS for all origins, methods, and headers
 app.add_middleware(
     CORSMiddleware,
     allow_origins=["*"],
     allow_methods=["*"],
     allow_headers=["*"],
 )
-
-
-@app.get("/health")
-async def health():
-    return {"status": "ok"}
-=======
-import uvicorn
-import os
-
-SERVICE_NAME = "storage-service"
-
-app = FastAPI()
 
 @app.get("/")
 async def root():
@@ -36,5 +26,4 @@
 
 if __name__ == "__main__":
     port = int(os.environ.get("PORT", 8004))
-    uvicorn.run(app, host="0.0.0.0", port=port)
->>>>>>> f33e8ec5
+    uvicorn.run(app, host="0.0.0.0", port=port)