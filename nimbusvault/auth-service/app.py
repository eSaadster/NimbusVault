<<<<<<< HEAD
from fastapi import FastAPI, Request
from fastapi.responses import JSONResponse
from shared.logger import configure_logger, request_id_middleware
=======
from fastapi import FastAPI, HTTPException
from fastapi.middleware.cors import CORSMiddleware
from pydantic import BaseModel
from passlib.context import CryptContext
from jose import jwt
import time
import uvicorn

SERVICE_NAME = "auth-service"
SECRET_KEY = "secret"
ALGORITHM = "HS256"
ACCESS_TOKEN_EXPIRE_SECONDS = 3600

pwd_context = CryptContext(schemes=["bcrypt"], deprecated="auto")
users = {}

class UserCredentials(BaseModel):
    username: str
    password: str
>>>>>>> 21cc3020

logger = configure_logger("auth-service")
app = FastAPI()

<<<<<<< HEAD
@app.middleware('http')
async def add_request_id(request: Request, call_next):
    return await request_id_middleware(request, call_next)

@app.exception_handler(Exception)
async def exception_handler(request: Request, exc: Exception):
    logger.error(f"Unhandled error: {exc}", exc_info=True)
    return JSONResponse(status_code=500, content={"detail": "Internal Server Error"})

@app.on_event("startup")
async def startup_event():
    logger.info("Auth service starting up")

@app.get("/")
async def root(request: Request):
    logger.info("Health check", extra={"requestId": request.state.request_id})
    return {"message": "Hello from auth-service"}
=======
# Enable CORS
app.add_middleware(
    CORSMiddleware,
    allow_origins=["*"],
    allow_methods=["*"],
    allow_headers=["*"],
)

@app.get("/")
async def root():
    return {"message": f"Hello from {SERVICE_NAME}"}

@app.get("/health")
async def health() -> dict:
    """Health check endpoint."""
    return {"service": SERVICE_NAME, "status": "OK"}

def create_access_token(username: str):
    payload = {
        "sub": username,
        "exp": int(time.time()) + ACCESS_TOKEN_EXPIRE_SECONDS,
    }
    return jwt.encode(payload, SECRET_KEY, algorithm=ALGORITHM)

@app.post("/signup")
async def signup(creds: UserCredentials):
    if creds.username in users:
        raise HTTPException(status_code=400, detail="User already exists")
    users[creds.username] = pwd_context.hash(creds.password)
    return {"message": "User created"}

@app.post("/login")
async def login(creds: UserCredentials):
    hashed = users.get(creds.username)
    if not hashed or not pwd_context.verify(creds.password, hashed):
        raise HTTPException(status_code=401, detail="Invalid credentials")
    token = create_access_token(creds.username)
    return {"access_token": token, "token_type": "bearer"}

if __name__ == "__main__":
    uvicorn.run(app, host="0.0.0.0", port=8001)
>>>>>>> 21cc3020
<|MERGE_RESOLUTION|>--- conflicted
+++ resolved
@@ -1,15 +1,13 @@
-<<<<<<< HEAD
-from fastapi import FastAPI, Request
+from fastapi import FastAPI, HTTPException, Request
 from fastapi.responses import JSONResponse
-from shared.logger import configure_logger, request_id_middleware
-=======
-from fastapi import FastAPI, HTTPException
 from fastapi.middleware.cors import CORSMiddleware
 from pydantic import BaseModel
 from passlib.context import CryptContext
 from jose import jwt
 import time
 import uvicorn
+
+from shared.logger import configure_logger, request_id_middleware
 
 SERVICE_NAME = "auth-service"
 SECRET_KEY = "secret"
@@ -19,34 +17,21 @@
 pwd_context = CryptContext(schemes=["bcrypt"], deprecated="auto")
 users = {}
 
-class UserCredentials(BaseModel):
-    username: str
-    password: str
->>>>>>> 21cc3020
-
-logger = configure_logger("auth-service")
+logger = configure_logger(SERVICE_NAME)
 app = FastAPI()
 
-<<<<<<< HEAD
-@app.middleware('http')
+# Middleware for request ID tracking
+@app.middleware("http")
 async def add_request_id(request: Request, call_next):
     return await request_id_middleware(request, call_next)
 
+# Global error handler
 @app.exception_handler(Exception)
 async def exception_handler(request: Request, exc: Exception):
     logger.error(f"Unhandled error: {exc}", exc_info=True)
     return JSONResponse(status_code=500, content={"detail": "Internal Server Error"})
 
-@app.on_event("startup")
-async def startup_event():
-    logger.info("Auth service starting up")
-
-@app.get("/")
-async def root(request: Request):
-    logger.info("Health check", extra={"requestId": request.state.request_id})
-    return {"message": "Hello from auth-service"}
-=======
-# Enable CORS
+# CORS setup
 app.add_middleware(
     CORSMiddleware,
     allow_origins=["*"],
@@ -54,27 +39,32 @@
     allow_headers=["*"],
 )
 
+# Startup event
+@app.on_event("startup")
+async def startup_event():
+    logger.info("Auth service starting up")
+
+# Models
+class UserCredentials(BaseModel):
+    username: str
+    password: str
+
+# Routes
 @app.get("/")
-async def root():
+async def root(request: Request):
+    logger.info("Health check", extra={"requestId": request.state.request_id})
     return {"message": f"Hello from {SERVICE_NAME}"}
 
 @app.get("/health")
 async def health() -> dict:
-    """Health check endpoint."""
     return {"service": SERVICE_NAME, "status": "OK"}
-
-def create_access_token(username: str):
-    payload = {
-        "sub": username,
-        "exp": int(time.time()) + ACCESS_TOKEN_EXPIRE_SECONDS,
-    }
-    return jwt.encode(payload, SECRET_KEY, algorithm=ALGORITHM)
 
 @app.post("/signup")
 async def signup(creds: UserCredentials):
     if creds.username in users:
         raise HTTPException(status_code=400, detail="User already exists")
     users[creds.username] = pwd_context.hash(creds.password)
+    logger.info(f"User {creds.username} signed up")
     return {"message": "User created"}
 
 @app.post("/login")
@@ -83,8 +73,16 @@
     if not hashed or not pwd_context.verify(creds.password, hashed):
         raise HTTPException(status_code=401, detail="Invalid credentials")
     token = create_access_token(creds.username)
+    logger.info(f"User {creds.username} logged in")
     return {"access_token": token, "token_type": "bearer"}
 
+# Token creation
+def create_access_token(username: str):
+    payload = {
+        "sub": username,
+        "exp": int(time.time()) + ACCESS_TOKEN_EXPIRE_SECONDS,
+    }
+    return jwt.encode(payload, SECRET_KEY, algorithm=ALGORITHM)
+
 if __name__ == "__main__":
-    uvicorn.run(app, host="0.0.0.0", port=8001)
->>>>>>> 21cc3020
+    uvicorn.run(app, host="0.0.0.0", port=8001)