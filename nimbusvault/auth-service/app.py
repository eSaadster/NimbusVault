<<<<<<< HEAD
from fastapi import FastAPI, HTTPException
from pydantic import BaseModel
from passlib.context import CryptContext
from jose import jwt
import time

SECRET_KEY = "secret"
ALGORITHM = "HS256"
ACCESS_TOKEN_EXPIRE_SECONDS = 3600

pwd_context = CryptContext(schemes=["bcrypt"], deprecated="auto")
users = {}

class UserCredentials(BaseModel):
    username: str
    password: str
=======
from fastapi import FastAPI
from fastapi.middleware.cors import CORSMiddleware
import uvicorn

SERVICE_NAME = "auth-service"
>>>>>>> 2c42e4ec

app = FastAPI()

# Enable CORS
app.add_middleware(
    CORSMiddleware,
    allow_origins=["*"],
    allow_methods=["*"],
    allow_headers=["*"],
)

@app.get("/")
async def root():
<<<<<<< HEAD
    return {"message": "Hello from auth-service"}


def create_access_token(username: str):
    payload = {
        "sub": username,
        "exp": int(time.time()) + ACCESS_TOKEN_EXPIRE_SECONDS,
    }
    return jwt.encode(payload, SECRET_KEY, algorithm=ALGORITHM)


@app.post("/signup")
async def signup(creds: UserCredentials):
    if creds.username in users:
        raise HTTPException(status_code=400, detail="User already exists")
    users[creds.username] = pwd_context.hash(creds.password)
    return {"message": "User created"}


@app.post("/login")
async def login(creds: UserCredentials):
    hashed = users.get(creds.username)
    if not hashed or not pwd_context.verify(creds.password, hashed):
        raise HTTPException(status_code=401, detail="Invalid credentials")
    token = create_access_token(creds.username)
    return {"access_token": token, "token_type": "bearer"}
=======
    return {"message": f"Hello from {SERVICE_NAME}"}

@app.get("/health")
async def health() -> dict:
    """Health check endpoint."""
    return {"service": SERVICE_NAME, "status": "OK"}

if __name__ == "__main__":
    uvicorn.run(app, host="0.0.0.0", port=8001)
>>>>>>> 2c42e4ec
<|MERGE_RESOLUTION|>--- conflicted
+++ resolved
@@ -1,10 +1,12 @@
-<<<<<<< HEAD
 from fastapi import FastAPI, HTTPException
+from fastapi.middleware.cors import CORSMiddleware
 from pydantic import BaseModel
 from passlib.context import CryptContext
 from jose import jwt
 import time
+import uvicorn
 
+SERVICE_NAME = "auth-service"
 SECRET_KEY = "secret"
 ALGORITHM = "HS256"
 ACCESS_TOKEN_EXPIRE_SECONDS = 3600
@@ -15,13 +17,6 @@
 class UserCredentials(BaseModel):
     username: str
     password: str
-=======
-from fastapi import FastAPI
-from fastapi.middleware.cors import CORSMiddleware
-import uvicorn
-
-SERVICE_NAME = "auth-service"
->>>>>>> 2c42e4ec
 
 app = FastAPI()
 
@@ -35,9 +30,12 @@
 
 @app.get("/")
 async def root():
-<<<<<<< HEAD
-    return {"message": "Hello from auth-service"}
+    return {"message": f"Hello from {SERVICE_NAME}"}
 
+@app.get("/health")
+async def health() -> dict:
+    """Health check endpoint."""
+    return {"service": SERVICE_NAME, "status": "OK"}
 
 def create_access_token(username: str):
     payload = {
@@ -46,14 +44,12 @@
     }
     return jwt.encode(payload, SECRET_KEY, algorithm=ALGORITHM)
 
-
 @app.post("/signup")
 async def signup(creds: UserCredentials):
     if creds.username in users:
         raise HTTPException(status_code=400, detail="User already exists")
     users[creds.username] = pwd_context.hash(creds.password)
     return {"message": "User created"}
-
 
 @app.post("/login")
 async def login(creds: UserCredentials):
@@ -62,14 +58,6 @@
         raise HTTPException(status_code=401, detail="Invalid credentials")
     token = create_access_token(creds.username)
     return {"access_token": token, "token_type": "bearer"}
-=======
-    return {"message": f"Hello from {SERVICE_NAME}"}
-
-@app.get("/health")
-async def health() -> dict:
-    """Health check endpoint."""
-    return {"service": SERVICE_NAME, "status": "OK"}
 
 if __name__ == "__main__":
-    uvicorn.run(app, host="0.0.0.0", port=8001)
->>>>>>> 2c42e4ec
+    uvicorn.run(app, host="0.0.0.0", port=8001)