--- conflicted
+++ resolved
@@ -1,4 +1,3 @@
-<<<<<<< HEAD
 import os
 from pathlib import Path
 from datetime import datetime, timedelta
@@ -6,44 +5,50 @@
 from fastapi.responses import JSONResponse
 from fastapi.middleware.cors import CORSMiddleware
 from pydantic import BaseModel
-import jwt
-from passlib.hash import bcrypt
+from jose import jwt
+from passlib.context import CryptContext
+import uvicorn
 
+from shared.logger import configure_logger, request_id_middleware
+
+SERVICE_NAME = "auth-service"
 BASE_DIR = Path(__file__).resolve().parent
+
 with open(BASE_DIR / 'keys/private.pem') as f:
     PRIVATE_KEY = f.read()
 with open(BASE_DIR / 'keys/public.pem') as f:
     PUBLIC_KEY = f.read()
-=======
-from fastapi import FastAPI, HTTPException, Request
-from fastapi.responses import JSONResponse
-from fastapi.middleware.cors import CORSMiddleware
-from pydantic import BaseModel
-from passlib.context import CryptContext
-from jose import jwt
-import time
-import uvicorn
->>>>>>> 18ecc3b2
 
-from shared.logger import configure_logger, request_id_middleware
-
-SERVICE_NAME = "auth-service"
-SECRET_KEY = "secret"
-ALGORITHM = "HS256"
+ALGORITHM = "RS256"
 ACCESS_TOKEN_EXPIRE_SECONDS = 3600
 
 pwd_context = CryptContext(schemes=["bcrypt"], deprecated="auto")
 users = {}
+next_id = 1
+RATE_LIMIT = {}
+RATE_LIMIT_WINDOW = 60
+RATE_LIMIT_COUNT = 5
 
 logger = configure_logger(SERVICE_NAME)
+
 app = FastAPI()
+
 app.add_middleware(
     CORSMiddleware,
-    allow_origins=['*'],
+    allow_origins=["*"],
     allow_credentials=True,
-    allow_methods=['*'],
-    allow_headers=['*'],
+    allow_methods=["*"],
+    allow_headers=["*"],
 )
+
+@app.middleware("http")
+async def add_request_id(request: Request, call_next):
+    return await request_id_middleware(request, call_next)
+
+@app.exception_handler(Exception)
+async def exception_handler(request: Request, exc: Exception):
+    logger.error(f"Unhandled error: {exc}", exc_info=True)
+    return JSONResponse(status_code=500, content={"detail": "Internal Server Error"})
 
 class User(BaseModel):
     id: int
@@ -60,13 +65,6 @@
     username: str
     password: str
 
-users = {}
-next_id = 1
-RATE_LIMIT = {}
-RATE_LIMIT_WINDOW = 60
-RATE_LIMIT_COUNT = 5
-
-
 def check_rate_limit(ip: str):
     now = datetime.utcnow()
     timestamps = RATE_LIMIT.get(ip, [])
@@ -76,32 +74,27 @@
     timestamps.append(now)
     RATE_LIMIT[ip] = timestamps
 
-
 def create_token(data: dict, expires: timedelta, refresh: bool = False):
     payload = data.copy()
     payload['exp'] = datetime.utcnow() + expires
     if refresh:
         payload['type'] = 'refresh'
-    return jwt.encode(payload, PRIVATE_KEY, algorithm='RS256')
-
+    return jwt.encode(payload, PRIVATE_KEY, algorithm=ALGORITHM)
 
 def verify_token(token: str, refresh: bool = False):
     try:
-        payload = jwt.decode(token, PUBLIC_KEY, algorithms=['RS256'])
+        payload = jwt.decode(token, PUBLIC_KEY, algorithms=[ALGORITHM])
         if refresh and payload.get('type') != 'refresh':
-            raise jwt.InvalidTokenError
+            raise jwt.JWTError()
         return payload
-    except jwt.PyJWTError:
+    except jwt.JWTError:
         raise HTTPException(status_code=401, detail='Invalid token')
 
-
-def get_token_from_request(request: Request) -> str | None:
+def get_token_from_request(request: Request):
     auth = request.headers.get('Authorization')
     if auth and auth.lower().startswith('bearer '):
         return auth.split(' ', 1)[1]
-    cookie = request.cookies.get('access_token')
-    return cookie
-
+    return request.cookies.get('access_token')
 
 def get_current_user(request: Request):
     token = get_token_from_request(request)
@@ -109,7 +102,6 @@
         raise HTTPException(status_code=401, detail='Not authenticated')
     payload = verify_token(token)
     return payload
-
 
 @app.post('/register')
 async def register(data: RegisterModel, request: Request):
@@ -121,18 +113,17 @@
         id=next_id,
         username=data.username,
         email=data.email,
-        password_hash=bcrypt.hash(data.password),
+        password_hash=pwd_context.hash(data.password),
     )
     users[data.username] = user
     next_id += 1
     return {'message': 'registered'}
 
-
 @app.post('/login')
 async def login(data: LoginModel, request: Request):
     check_rate_limit(request.client.host)
     user = users.get(data.username)
-    if not user or not bcrypt.verify(data.password, user.password_hash):
+    if not user or not pwd_context.verify(data.password, user.password_hash):
         raise HTTPException(status_code=401, detail='Invalid credentials')
     token_data = {'sub': user.username, 'uid': user.id}
     access = create_token(token_data, timedelta(minutes=30))
@@ -142,14 +133,9 @@
     response.set_cookie('refresh_token', refresh, httponly=True)
     return response
 
-
 @app.post('/refresh')
 async def refresh(request: Request):
-    token = request.cookies.get('refresh_token')
-    if not token:
-        auth = request.headers.get('Authorization')
-        if auth and auth.lower().startswith('bearer '):
-            token = auth.split(' ', 1)[1]
+    token = request.cookies.get('refresh_token') or get_token_from_request(request)
     if not token:
         raise HTTPException(status_code=401, detail='No token')
     payload = verify_token(token, refresh=True)
@@ -161,81 +147,17 @@
     response.set_cookie('access_token', access, httponly=True)
     return response
 
-
 @app.get('/me')
 async def me(user=Depends(get_current_user)):
     return {'user': user}
 
-
-<<<<<<< HEAD
-@app.get('/')
+@app.get("/")
 async def root():
-    return {'message': 'Hello from auth-service'}
-=======
-# Middleware for request ID tracking
-@app.middleware("http")
-async def add_request_id(request: Request, call_next):
-    return await request_id_middleware(request, call_next)
-
-# Global error handler
-@app.exception_handler(Exception)
-async def exception_handler(request: Request, exc: Exception):
-    logger.error(f"Unhandled error: {exc}", exc_info=True)
-    return JSONResponse(status_code=500, content={"detail": "Internal Server Error"})
-
-# CORS setup
-app.add_middleware(
-    CORSMiddleware,
-    allow_origins=["*"],
-    allow_methods=["*"],
-    allow_headers=["*"],
-)
-
-# Startup event
-@app.on_event("startup")
-async def startup_event():
-    logger.info("Auth service starting up")
-
-# Models
-class UserCredentials(BaseModel):
-    username: str
-    password: str
-
-# Routes
-@app.get("/")
-async def root(request: Request):
-    logger.info("Health check", extra={"requestId": request.state.request_id})
-    return {"message": f"Hello from {SERVICE_NAME}"}
+    return {'message': f'Hello from {SERVICE_NAME}'}
 
 @app.get("/health")
-async def health() -> dict:
+async def health():
     return {"service": SERVICE_NAME, "status": "OK"}
 
-@app.post("/signup")
-async def signup(creds: UserCredentials):
-    if creds.username in users:
-        raise HTTPException(status_code=400, detail="User already exists")
-    users[creds.username] = pwd_context.hash(creds.password)
-    logger.info(f"User {creds.username} signed up")
-    return {"message": "User created"}
-
-@app.post("/login")
-async def login(creds: UserCredentials):
-    hashed = users.get(creds.username)
-    if not hashed or not pwd_context.verify(creds.password, hashed):
-        raise HTTPException(status_code=401, detail="Invalid credentials")
-    token = create_access_token(creds.username)
-    logger.info(f"User {creds.username} logged in")
-    return {"access_token": token, "token_type": "bearer"}
-
-# Token creation
-def create_access_token(username: str):
-    payload = {
-        "sub": username,
-        "exp": int(time.time()) + ACCESS_TOKEN_EXPIRE_SECONDS,
-    }
-    return jwt.encode(payload, SECRET_KEY, algorithm=ALGORITHM)
-
 if __name__ == "__main__":
-    uvicorn.run(app, host="0.0.0.0", port=8001)
->>>>>>> 18ecc3b2
+    uvicorn.run(app, host="0.0.0.0", port=8001)