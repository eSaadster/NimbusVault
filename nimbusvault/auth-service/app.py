--- conflicted
+++ resolved
@@ -1,22 +1,55 @@
-<<<<<<< HEAD
+import os
 import time
-from fastapi import FastAPI, Request, Response
+from pathlib import Path
+from datetime import datetime, timedelta
+from fastapi import FastAPI, HTTPException, Request, Depends, Response
 from fastapi.responses import JSONResponse
+from fastapi.middleware.cors import CORSMiddleware
+from pydantic import BaseModel
+from jose import jwt
+from passlib.context import CryptContext
 from prometheus_client import Counter, Histogram, generate_latest, CONTENT_TYPE_LATEST
-
+import uvicorn
+
+from shared.logger import configure_logger, request_id_middleware
+
+SERVICE_NAME = "auth-service"
+BASE_DIR = Path(__file__).resolve().parent
+
+with open(BASE_DIR / 'keys/private.pem') as f:
+    PRIVATE_KEY = f.read()
+with open(BASE_DIR / 'keys/public.pem') as f:
+    PUBLIC_KEY = f.read()
+
+ALGORITHM = "RS256"
+ACCESS_TOKEN_EXPIRE_SECONDS = 3600
+
+pwd_context = CryptContext(schemes=["bcrypt"], deprecated="auto")
+users = {}
+next_id = 1
+RATE_LIMIT = {}
+RATE_LIMIT_WINDOW = 60
+RATE_LIMIT_COUNT = 5
+
+logger = configure_logger(SERVICE_NAME)
 app = FastAPI()
 
+# CORS middleware
+app.add_middleware(
+    CORSMiddleware,
+    allow_origins=["*"],
+    allow_credentials=True,
+    allow_methods=["*"],
+    allow_headers=["*"],
+)
+
+# Prometheus metrics
 REQUEST_COUNT = Counter(
-    "auth_requests_total",
-    "Total HTTP requests",
-    ["method", "endpoint", "http_status"],
+    "auth_requests_total", "Total HTTP requests", ["method", "endpoint", "http_status"]
 )
 REQUEST_LATENCY = Histogram(
-    "auth_request_latency_seconds",
-    "Latency of HTTP requests",
-    ["endpoint"],
+    "auth_request_latency_seconds", "Latency of HTTP requests", ["endpoint"]
 )
-
 
 @app.middleware("http")
 async def metrics_middleware(request: Request, call_next):
@@ -27,73 +60,6 @@
     REQUEST_LATENCY.labels(request.url.path).observe(duration)
     return response
 
-
-@app.get("/metrics")
-async def metrics():
-    return Response(generate_latest(), media_type=CONTENT_TYPE_LATEST)
-
-@app.get("/")
-async def root():
-    return {"message": "Hello from auth-service"}
-
-
-@app.get("/health/live")
-async def health_live():
-    return {"status": "ok"}
-
-
-@app.get("/health/ready")
-async def health_ready():
-    return {"status": "ok"}
-
-
-@app.get("/health/detailed")
-async def health_detailed():
-    return {"status": "ok", "dependencies": {}}
-=======
-import os
-from pathlib import Path
-from datetime import datetime, timedelta
-from fastapi import FastAPI, HTTPException, Request, Depends
-from fastapi.responses import JSONResponse
-from fastapi.middleware.cors import CORSMiddleware
-from pydantic import BaseModel
-from jose import jwt
-from passlib.context import CryptContext
-import uvicorn
-
-from shared.logger import configure_logger, request_id_middleware
-
-SERVICE_NAME = "auth-service"
-BASE_DIR = Path(__file__).resolve().parent
-
-with open(BASE_DIR / 'keys/private.pem') as f:
-    PRIVATE_KEY = f.read()
-with open(BASE_DIR / 'keys/public.pem') as f:
-    PUBLIC_KEY = f.read()
-
-ALGORITHM = "RS256"
-ACCESS_TOKEN_EXPIRE_SECONDS = 3600
-
-pwd_context = CryptContext(schemes=["bcrypt"], deprecated="auto")
-users = {}
-next_id = 1
-RATE_LIMIT = {}
-RATE_LIMIT_WINDOW = 60
-RATE_LIMIT_COUNT = 5
-
-logger = configure_logger(SERVICE_NAME)
-
-app = FastAPI()
-
-app.add_middleware(
-    CORSMiddleware,
-    allow_origins=["*"],
-    allow_credentials=True,
-    allow_methods=["*"],
-    allow_headers=["*"],
-)
-
 @app.middleware("http")
 async def add_request_id(request: Request, call_next):
     return await request_id_middleware(request, call_next)
@@ -103,6 +69,7 @@
     logger.error(f"Unhandled error: {exc}", exc_info=True)
     return JSONResponse(status_code=500, content={"detail": "Internal Server Error"})
 
+# Models
 class User(BaseModel):
     id: int
     username: str
@@ -118,6 +85,7 @@
     username: str
     password: str
 
+# Auth utils
 def check_rate_limit(ip: str):
     now = datetime.utcnow()
     timestamps = RATE_LIMIT.get(ip, [])
@@ -156,6 +124,7 @@
     payload = verify_token(token)
     return payload
 
+# Routes
 @app.post('/register')
 async def register(data: RegisterModel, request: Request):
     check_rate_limit(request.client.host)
@@ -208,10 +177,25 @@
 async def root():
     return {'message': f'Hello from {SERVICE_NAME}'}
 
+@app.get("/metrics")
+async def metrics():
+    return Response(generate_latest(), media_type=CONTENT_TYPE_LATEST)
+
 @app.get("/health")
 async def health():
     return {"service": SERVICE_NAME, "status": "OK"}
 
+@app.get("/health/live")
+async def health_live():
+    return {"status": "ok"}
+
+@app.get("/health/ready")
+async def health_ready():
+    return {"status": "ok"}
+
+@app.get("/health/detailed")
+async def health_detailed():
+    return {"status": "ok", "dependencies": {}}
+
 if __name__ == "__main__":
-    uvicorn.run(app, host="0.0.0.0", port=8001)
->>>>>>> 00cf9013
+    uvicorn.run(app, host="0.0.0.0", port=8001)