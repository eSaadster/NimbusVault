--- conflicted
+++ resolved
@@ -1,9 +1,29 @@
-<<<<<<< HEAD
-fastapi\nuvicorn\nPyJWT[crypto]
-=======
+# Core FastAPI dependencies
 fastapi
 uvicorn
-prometheus_client
+
+# JWT and Authentication
+PyJWT[crypto]
 python-jose[cryptography]
 passlib[bcrypt]
->>>>>>> 796b8a1c
+
+# Monitoring and Metrics
+prometheus_client
+
+# Additional dependencies for production use
+python-multipart
+python-dotenv
+httpx
+aiofiles
+
+# Database (optional - uncomment if needed)
+# sqlalchemy
+# psycopg2-binary
+# alembic
+
+# Development dependencies (install with pip install -r requirements-dev.txt)
+# pytest
+# pytest-asyncio
+# black
+# flake8
+# mypy