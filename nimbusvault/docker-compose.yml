version: '3.9'

services:
  nginx:
    image: nginx:latest
    volumes:
      - ./nginx/nginx.conf:/etc/nginx/nginx.conf:ro
    ports:
      - "80:80"
    depends_on:
      - gateway
      - admin-ui

  gateway:
    build:
      context: .
      dockerfile: ./gateway/Dockerfile
    ports:
      - "3000:3000"
    depends_on:
      - auth-service
      - upload-service
      - metadata-service
    logging:
      driver: json-file
      options:
        max-size: "10m"
        max-file: "3"

  auth-service:
    build:
      context: .
      dockerfile: ./auth-service/Dockerfile
    environment:
      - PORT=8001
    ports:
      - "8001:8001"
    logging:
      driver: json-file
      options:
        max-size: "10m"
        max-file: "3"

  upload-service:
    build:
      context: .
      dockerfile: ./upload-service/Dockerfile
    environment:
      - PORT=8002
    ports:
      - "8002:8002"
    logging:
      driver: json-file
      options:
        max-size: "10m"
        max-file: "3"

  storage-service:
<<<<<<< HEAD
    build:
      context: .
      dockerfile: ./storage-service/Dockerfile
    logging:
      driver: json-file
      options:
        max-size: "10m"
        max-file: "3"
=======
    build: ./storage-service
    environment:
      - PORT=8004
    ports:
      - "8004:8004"
>>>>>>> 21cc3020

  metadata-service:
    build:
      context: .
      dockerfile: ./metadata-service/Dockerfile
    environment:
      - PORT=8003
      - DATABASE_URL=postgresql://$POSTGRES_USER:$POSTGRES_PASSWORD@db:5432/$POSTGRES_DB
    ports:
      - "8003:8003"
    depends_on:
      - db
    logging:
      driver: json-file
      options:
        max-size: "10m"
        max-file: "3"

  admin-ui:
    build:
      context: .
      dockerfile: ./admin-ui/Dockerfile
    ports:
<<<<<<< HEAD
      - "3001:3001"
    logging:
      driver: json-file
      options:
        max-size: "10m"
        max-file: "3"
=======
      - "3001:3000"  # Host:Container port mapping
>>>>>>> 21cc3020

  db:
    image: postgres:15
    env_file: ./.env
    volumes:
      - db_data:/var/lib/postgresql/data
      - ./db-init/init.sql:/docker-entrypoint-initdb.d/init.sql
    ports:
      - "5432:5432"
    logging:
      driver: json-file
      options:
        max-size: "10m"
        max-file: "3"

volumes:
  db_data:<|MERGE_RESOLUTION|>--- conflicted
+++ resolved
@@ -56,22 +56,18 @@
         max-file: "3"
 
   storage-service:
-<<<<<<< HEAD
     build:
       context: .
       dockerfile: ./storage-service/Dockerfile
+    environment:
+      - PORT=8004
+    ports:
+      - "8004:8004"
     logging:
       driver: json-file
       options:
         max-size: "10m"
         max-file: "3"
-=======
-    build: ./storage-service
-    environment:
-      - PORT=8004
-    ports:
-      - "8004:8004"
->>>>>>> 21cc3020
 
   metadata-service:
     build:
@@ -95,16 +91,12 @@
       context: .
       dockerfile: ./admin-ui/Dockerfile
     ports:
-<<<<<<< HEAD
-      - "3001:3001"
+      - "3001:3000"  # Maps host port 3001 to container's 3000
     logging:
       driver: json-file
       options:
         max-size: "10m"
         max-file: "3"
-=======
-      - "3001:3000"  # Host:Container port mapping
->>>>>>> 21cc3020
 
   db:
     image: postgres:15
