--- conflicted
+++ resolved
@@ -1,4 +1,5 @@
 version: '3.9'
+
 services:
   gateway:
     build: ./gateway
@@ -25,11 +26,8 @@
 
   storage-service:
     build: ./storage-service
-<<<<<<< HEAD
-=======
     environment:
       - PORT=8004
->>>>>>> 59072c60
     ports:
       - "8004:8004"
 
@@ -46,7 +44,7 @@
   admin-ui:
     build: ./admin-ui
     ports:
-      - "3000:3000"
+      - "3001:3000"  # Host:Container port mapping
 
   db:
     image: postgres:15
