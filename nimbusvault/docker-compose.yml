--- conflicted
+++ resolved
@@ -18,7 +18,6 @@
     ports:
       - "3000:3000"
     depends_on:
-<<<<<<< HEAD
       auth-service:
         condition: service_healthy
       upload-service:
@@ -30,16 +29,11 @@
       interval: 30s
       timeout: 5s
       retries: 3
-=======
-      - auth-service
-      - upload-service
-      - metadata-service
     logging:
       driver: json-file
       options:
         max-size: "10m"
         max-file: "3"
->>>>>>> 00cf9013
 
   auth-service:
     build:
@@ -49,19 +43,16 @@
       - PORT=8001
     ports:
       - "8001:8001"
-<<<<<<< HEAD
     healthcheck:
       test: ["CMD", "curl", "-f", "http://localhost:8001/health/ready"]
       interval: 30s
       timeout: 5s
       retries: 3
-=======
     logging:
       driver: json-file
       options:
         max-size: "10m"
         max-file: "3"
->>>>>>> 00cf9013
 
   upload-service:
     build:
@@ -71,16 +62,11 @@
       - PORT=8002
     ports:
       - "8002:8002"
-<<<<<<< HEAD
     healthcheck:
       test: ["CMD", "curl", "-f", "http://localhost:8002/health/ready"]
       interval: 30s
       timeout: 5s
       retries: 3
-
-  storage-service:
-    build: ./storage-service
-=======
     logging:
       driver: json-file
       options:
@@ -91,24 +77,20 @@
     build:
       context: .
       dockerfile: ./storage-service/Dockerfile
->>>>>>> 00cf9013
     environment:
       - PORT=8004
     ports:
       - "8004:8004"
-<<<<<<< HEAD
     healthcheck:
       test: ["CMD", "curl", "-f", "http://localhost:8004/health/ready"]
       interval: 30s
       timeout: 5s
       retries: 3
-=======
     logging:
       driver: json-file
       options:
         max-size: "10m"
         max-file: "3"
->>>>>>> 00cf9013
 
   metadata-service:
     build:
@@ -120,7 +102,6 @@
     ports:
       - "8003:8003"
     depends_on:
-<<<<<<< HEAD
       db:
         condition: service_healthy
     healthcheck:
@@ -128,21 +109,17 @@
       interval: 30s
       timeout: 5s
       retries: 3
-=======
-      - db
     logging:
       driver: json-file
       options:
         max-size: "10m"
         max-file: "3"
->>>>>>> 00cf9013
 
   admin-ui:
     build:
       context: .
       dockerfile: ./admin-ui/Dockerfile
     ports:
-<<<<<<< HEAD
       - "3001:3001"
     depends_on:
       gateway:
@@ -152,14 +129,11 @@
       interval: 30s
       timeout: 5s
       retries: 3
-=======
-      - "3001:3000"  # Maps host port 3001 to container's 3000
     logging:
       driver: json-file
       options:
         max-size: "10m"
         max-file: "3"
->>>>>>> 00cf9013
 
   db:
     image: postgres:15
@@ -169,19 +143,16 @@
       - ./db-init/init.sql:/docker-entrypoint-initdb.d/init.sql
     ports:
       - "5432:5432"
-<<<<<<< HEAD
     healthcheck:
       test: ["CMD-SHELL", "pg_isready -U $POSTGRES_USER"]
       interval: 30s
       timeout: 5s
       retries: 5
-=======
     logging:
       driver: json-file
       options:
         max-size: "10m"
         max-file: "3"
->>>>>>> 00cf9013
 
 volumes:
   db_data: