FROM python:3.11-slim

WORKDIR /app
<<<<<<< HEAD
COPY requirements.txt ./
RUN apt-get update && apt-get install -y curl \
    && pip install --no-cache-dir -r requirements.txt
COPY . .
HEALTHCHECK --interval=30s --timeout=3s --start-period=5s --retries=3 CMD curl -f http://localhost:8003/health || exit 1
CMD ["uvicorn", "app:app", "--host", "0.0.0.0", "--port", "8003"]
=======

# Install system dependencies and Python requirements
COPY metadata-service/requirements.txt ./requirements.txt
RUN apt-get update && apt-get install -y curl \
    && rm -rf /var/lib/apt/lists/*
RUN pip install --no-cache-dir -r requirements.txt

# Copy service files and shared modules
COPY metadata-service/ ./
COPY shared ./shared

# Expose correct port
EXPOSE 8003

# Start the service
CMD ["uvicorn", "app:app", "--host", "0.0.0.0", "--port", "8003"]

# Healthcheck
HEALTHCHECK --interval=30s --timeout=5s CMD curl -f http://localhost:8003/health/ready || exit 1
>>>>>>> 3d7de926
<|MERGE_RESOLUTION|>--- conflicted
+++ resolved
@@ -1,20 +1,12 @@
 FROM python:3.11-slim
 
 WORKDIR /app
-<<<<<<< HEAD
-COPY requirements.txt ./
-RUN apt-get update && apt-get install -y curl \
-    && pip install --no-cache-dir -r requirements.txt
-COPY . .
-HEALTHCHECK --interval=30s --timeout=3s --start-period=5s --retries=3 CMD curl -f http://localhost:8003/health || exit 1
-CMD ["uvicorn", "app:app", "--host", "0.0.0.0", "--port", "8003"]
-=======
 
 # Install system dependencies and Python requirements
 COPY metadata-service/requirements.txt ./requirements.txt
 RUN apt-get update && apt-get install -y curl \
+    && pip install --no-cache-dir -r requirements.txt \
     && rm -rf /var/lib/apt/lists/*
-RUN pip install --no-cache-dir -r requirements.txt
 
 # Copy service files and shared modules
 COPY metadata-service/ ./
@@ -27,5 +19,4 @@
 CMD ["uvicorn", "app:app", "--host", "0.0.0.0", "--port", "8003"]
 
 # Healthcheck
-HEALTHCHECK --interval=30s --timeout=5s CMD curl -f http://localhost:8003/health/ready || exit 1
->>>>>>> 3d7de926
+HEALTHCHECK --interval=30s --timeout=5s --start-period=5s --retries=3 CMD curl -f http://localhost:8003/health/ready || exit 1