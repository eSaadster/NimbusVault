--- conflicted
+++ resolved
@@ -1,37 +1,69 @@
-<<<<<<< HEAD
 import sys
 from pathlib import Path
-from fastapi import FastAPI, Depends
-import os
-=======
-from fastapi import FastAPI, Request
+from fastapi import FastAPI, Depends, Request
 from fastapi.responses import JSONResponse
 from fastapi.middleware.cors import CORSMiddleware
 from pydantic import BaseModel
 from datetime import datetime
->>>>>>> 18ecc3b2
+import os
 import psycopg2
 import uvicorn
 
-<<<<<<< HEAD
+# Add shared directory to path for imports
 BASE_DIR = Path(__file__).resolve().parents[1]
 sys.path.append(str(BASE_DIR / 'shared'))
-from auth_middleware import AuthMiddleware, get_current_user
 
-PUBLIC_KEY_PATH = BASE_DIR / 'auth-service' / 'keys' / 'public.pem'
-with open(PUBLIC_KEY_PATH) as f:
-    PUBLIC_KEY = f.read()
+# Import shared modules
+try:
+    from auth_middleware import AuthMiddleware, get_current_user
+    from logger import configure_logger, request_id_middleware
+    from config import SERVICE_NAME, DATABASE_URL, DB_CONNECT_TIMEOUT
+except ImportError as e:
+    # Fallback if shared modules don't exist
+    print(f"Warning: Could not import shared modules: {e}")
+    SERVICE_NAME = "metadata-service"
+    DATABASE_URL = os.getenv("DATABASE_URL")
+    DB_CONNECT_TIMEOUT = 30
+    
+    # Simple logger fallback
+    import logging
+    logging.basicConfig(level=logging.INFO)
+    logger = logging.getLogger(SERVICE_NAME)
+    
+    async def request_id_middleware(request: Request, call_next):
+        request.state.request_id = "fallback-id"
+        return await call_next(request)
+    
+    # Simple auth middleware fallback
+    class AuthMiddleware:
+        def __init__(self, app, public_key=None):
+            pass
+    
+    async def get_current_user():
+        return {"user": "anonymous"}
+else:
+    logger = configure_logger(SERVICE_NAME)
 
-=======
-from shared.logger import configure_logger, request_id_middleware
-from config import SERVICE_NAME, DATABASE_URL, DB_CONNECT_TIMEOUT
+# Load public key for JWT authentication
+try:
+    PUBLIC_KEY_PATH = BASE_DIR / 'auth-service' / 'keys' / 'public.pem'
+    if PUBLIC_KEY_PATH.exists():
+        with open(PUBLIC_KEY_PATH) as f:
+            PUBLIC_KEY = f.read()
+    else:
+        PUBLIC_KEY = None
+        logger.warning("Public key not found, authentication will be disabled")
+except Exception as e:
+    logger.warning(f"Could not load public key: {e}")
+    PUBLIC_KEY = None
 
-logger = configure_logger(SERVICE_NAME)
->>>>>>> 18ecc3b2
 app = FastAPI()
-app.add_middleware(AuthMiddleware, public_key=PUBLIC_KEY)
 
-# Middleware
+# Add authentication middleware if public key is available
+if PUBLIC_KEY:
+    app.add_middleware(AuthMiddleware, public_key=PUBLIC_KEY)
+
+# CORS middleware
 app.add_middleware(
     CORSMiddleware,
     allow_origins=["*"],
@@ -71,7 +103,7 @@
     except Exception as e:
         logger.error(f"Database init failed: {e}", exc_info=True)
 
-# Pydantic model
+# Pydantic models
 class Metadata(BaseModel):
     filename: str
     uploaded_by: str
@@ -79,30 +111,24 @@
 
 # Routes
 @app.get("/")
-<<<<<<< HEAD
-async def root():
-    return {"message": "Hello from metadata-service"}
-
-
-@app.get("/public")
-async def public_route():
-    return {"message": "public"}
-
-
-@app.get("/protected")
-async def protected_route(user=Depends(get_current_user)):
-    return {"message": "protected", "user": user}
-=======
 async def root(request: Request):
-    logger.info("Health check", extra={"requestId": request.state.request_id})
+    logger.info("Health check", extra={"requestId": getattr(request.state, 'request_id', 'unknown')})
     return {"message": f"Hello from {SERVICE_NAME}"}
 
 @app.get("/health")
 async def health() -> dict:
     return {"service": SERVICE_NAME, "status": "OK"}
 
+@app.get("/public")
+async def public_route():
+    return {"message": "public endpoint - no authentication required"}
+
+@app.get("/protected")
+async def protected_route(user=Depends(get_current_user)):
+    return {"message": "protected endpoint", "user": user}
+
 @app.post("/metadata")
-async def create_metadata(metadata: Metadata):
+async def create_metadata(metadata: Metadata, user=Depends(get_current_user)):
     if not DATABASE_URL:
         logger.error("DATABASE_URL not set")
         return JSONResponse(status_code=500, content={"detail": "DATABASE_URL not set"})
@@ -117,7 +143,7 @@
                 new_id = cur.fetchone()[0]
                 conn.commit()
 
-        logger.info(f"Metadata inserted: {metadata.filename}")
+        logger.info(f"Metadata inserted: {metadata.filename} by user: {user}")
         return JSONResponse(status_code=200, content={
             "id": new_id,
             "filename": metadata.filename,
@@ -129,6 +155,33 @@
         logger.error(f"Database error: {e}", exc_info=True)
         return JSONResponse(status_code=500, content={"detail": "Database error"})
 
+@app.get("/metadata")
+async def list_metadata(user=Depends(get_current_user)):
+    if not DATABASE_URL:
+        logger.error("DATABASE_URL not set")
+        return JSONResponse(status_code=500, content={"detail": "DATABASE_URL not set"})
+
+    try:
+        with psycopg2.connect(DATABASE_URL, connect_timeout=DB_CONNECT_TIMEOUT) as conn:
+            with conn.cursor() as cur:
+                cur.execute("SELECT id, filename, uploaded_by, timestamp FROM metadata ORDER BY timestamp DESC")
+                rows = cur.fetchall()
+
+        metadata_list = [
+            {
+                "id": row[0],
+                "filename": row[1],
+                "uploaded_by": row[2],
+                "timestamp": row[3].isoformat() if row[3] else None,
+            }
+            for row in rows
+        ]
+
+        return JSONResponse(status_code=200, content={"metadata": metadata_list})
+
+    except Exception as e:
+        logger.error(f"Database error: {e}", exc_info=True)
+        return JSONResponse(status_code=500, content={"detail": "Database error"})
+
 if __name__ == "__main__":
-    uvicorn.run(app, host="0.0.0.0", port=8003)
->>>>>>> 18ecc3b2
+    uvicorn.run(app, host="0.0.0.0", port=8003)