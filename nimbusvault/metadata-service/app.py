--- conflicted
+++ resolved
@@ -1,32 +1,16 @@
 from fastapi import FastAPI
-<<<<<<< HEAD
-=======
 import uvicorn
 import os
 import psycopg2
->>>>>>> 2636c6dc
 
 SERVICE_NAME = "metadata-service"
 
 app = FastAPI()
 
-
 @app.get("/health")
-<<<<<<< HEAD
-async def health():
-    return {"service": "metadata-service", "status": "OK"}
-
-
-if __name__ == "__main__":
-    import uvicorn
-
-    uvicorn.run("app:app", host="0.0.0.0", port=8003)
-=======
 async def health() -> dict:
     """Health check endpoint."""
     return {"service": SERVICE_NAME, "status": "OK"}
 
-
 if __name__ == "__main__":
-    uvicorn.run(app, host="0.0.0.0", port=8003)
->>>>>>> 2636c6dc
+    uvicorn.run(app, host="0.0.0.0", port=8003)