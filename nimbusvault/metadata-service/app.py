from fastapi import FastAPI
import uvicorn
import os
import psycopg2

SERVICE_NAME = "metadata-service"

app = FastAPI()

<<<<<<< HEAD
@app.get("/")
async def root():
    return {"message": "Hello from metadata-service"}


@app.get("/health")
async def health():
    return {"service": "metadata-service", "status": "OK"}
=======
@app.get("/health")
async def health() -> dict:
    """Health check endpoint."""
    return {"service": SERVICE_NAME, "status": "OK"}

if __name__ == "__main__":
    uvicorn.run(app, host="0.0.0.0", port=8003)
>>>>>>> f3cd415a
<|MERGE_RESOLUTION|>--- conflicted
+++ resolved
@@ -7,21 +7,14 @@
 
 app = FastAPI()
 
-<<<<<<< HEAD
 @app.get("/")
 async def root():
-    return {"message": "Hello from metadata-service"}
+    return {"message": f"Hello from {SERVICE_NAME}"}
 
-
-@app.get("/health")
-async def health():
-    return {"service": "metadata-service", "status": "OK"}
-=======
 @app.get("/health")
 async def health() -> dict:
     """Health check endpoint."""
     return {"service": SERVICE_NAME, "status": "OK"}
 
 if __name__ == "__main__":
-    uvicorn.run(app, host="0.0.0.0", port=8003)
->>>>>>> f3cd415a
+    uvicorn.run(app, host="0.0.0.0", port=8003)