<<<<<<< HEAD
from fastapi import FastAPI, Request
from fastapi.responses import JSONResponse
=======
from fastapi import FastAPI
from fastapi.middleware.cors import CORSMiddleware
from pydantic import BaseModel
from datetime import datetime
import uvicorn
>>>>>>> 21cc3020
import os
import psycopg2
from shared.logger import configure_logger, request_id_middleware

<<<<<<< HEAD
logger = configure_logger("metadata-service")
app = FastAPI()

@app.middleware('http')
async def add_request_id(request: Request, call_next):
    return await request_id_middleware(request, call_next)

@app.exception_handler(Exception)
async def exception_handler(request: Request, exc: Exception):
    logger.error(f"Unhandled error: {exc}", exc_info=True)
    return JSONResponse(status_code=500, content={"detail": "Internal Server Error"})

@app.on_event("startup")
async def startup_event():
    logger.info("Metadata service starting up")

@app.get("/")
async def root(request: Request):
    logger.info("Health check", extra={"requestId": request.state.request_id})
    return {"message": "Hello from metadata-service"}
=======
SERVICE_NAME = "metadata-service"
DATABASE_URL = os.getenv("DATABASE_URL")

app = FastAPI()

# Enable CORS for all origins, methods, and headers
app.add_middleware(
    CORSMiddleware,
    allow_origins=["*"],
    allow_methods=["*"],
    allow_headers=["*"],
)

class Metadata(BaseModel):
    filename: str
    uploaded_by: str
    timestamp: datetime

@app.get("/")
async def root():
    return {"message": f"Hello from {SERVICE_NAME}"}

@app.get("/health")
async def health() -> dict:
    """Health check endpoint."""
    return {"service": SERVICE_NAME, "status": "OK"}

@app.post("/metadata")
async def create_metadata(metadata: Metadata):
    if not DATABASE_URL:
        return {"error": "DATABASE_URL not set"}

    conn = psycopg2.connect(DATABASE_URL)
    cur = conn.cursor()
    cur.execute(
        "INSERT INTO metadata (filename, uploaded_by, timestamp) VALUES (%s, %s, %s) RETURNING id",
        (metadata.filename, metadata.uploaded_by, metadata.timestamp),
    )
    new_id = cur.fetchone()[0]
    conn.commit()
    cur.close()
    conn.close()

    return {
        "id": new_id,
        "filename": metadata.filename,
        "uploaded_by": metadata.uploaded_by,
        "timestamp": metadata.timestamp.isoformat(),
    }

if __name__ == "__main__":
    uvicorn.run(app, host="0.0.0.0", port=8003)
>>>>>>> 21cc3020
<|MERGE_RESOLUTION|>--- conflicted
+++ resolved
@@ -1,22 +1,26 @@
-<<<<<<< HEAD
 from fastapi import FastAPI, Request
 from fastapi.responses import JSONResponse
-=======
-from fastapi import FastAPI
 from fastapi.middleware.cors import CORSMiddleware
 from pydantic import BaseModel
 from datetime import datetime
+import psycopg2
 import uvicorn
->>>>>>> 21cc3020
-import os
-import psycopg2
+
 from shared.logger import configure_logger, request_id_middleware
+from config import SERVICE_NAME, DATABASE_URL, DB_CONNECT_TIMEOUT
 
-<<<<<<< HEAD
-logger = configure_logger("metadata-service")
+logger = configure_logger(SERVICE_NAME)
 app = FastAPI()
 
-@app.middleware('http')
+# Middleware
+app.add_middleware(
+    CORSMiddleware,
+    allow_origins=["*"],
+    allow_methods=["*"],
+    allow_headers=["*"],
+)
+
+@app.middleware("http")
 async def add_request_id(request: Request, call_next):
     return await request_id_middleware(request, call_next)
 
@@ -27,63 +31,70 @@
 
 @app.on_event("startup")
 async def startup_event():
-    logger.info("Metadata service starting up")
+    logger.info(f"{SERVICE_NAME} starting up")
+    if not DATABASE_URL:
+        logger.error("DATABASE_URL not set. Cannot connect to database.")
+        return
 
-@app.get("/")
-async def root(request: Request):
-    logger.info("Health check", extra={"requestId": request.state.request_id})
-    return {"message": "Hello from metadata-service"}
-=======
-SERVICE_NAME = "metadata-service"
-DATABASE_URL = os.getenv("DATABASE_URL")
+    try:
+        with psycopg2.connect(DATABASE_URL, connect_timeout=DB_CONNECT_TIMEOUT) as conn:
+            with conn.cursor() as cur:
+                cur.execute("""
+                    CREATE TABLE IF NOT EXISTS metadata (
+                        id SERIAL PRIMARY KEY,
+                        filename TEXT NOT NULL,
+                        uploaded_by TEXT NOT NULL,
+                        timestamp TIMESTAMPTZ NOT NULL
+                    );
+                """)
+                conn.commit()
+                logger.info("Ensured metadata table exists.")
+    except Exception as e:
+        logger.error(f"Database init failed: {e}", exc_info=True)
 
-app = FastAPI()
-
-# Enable CORS for all origins, methods, and headers
-app.add_middleware(
-    CORSMiddleware,
-    allow_origins=["*"],
-    allow_methods=["*"],
-    allow_headers=["*"],
-)
-
+# Pydantic model
 class Metadata(BaseModel):
     filename: str
     uploaded_by: str
     timestamp: datetime
 
+# Routes
 @app.get("/")
-async def root():
+async def root(request: Request):
+    logger.info("Health check", extra={"requestId": request.state.request_id})
     return {"message": f"Hello from {SERVICE_NAME}"}
 
 @app.get("/health")
 async def health() -> dict:
-    """Health check endpoint."""
     return {"service": SERVICE_NAME, "status": "OK"}
 
 @app.post("/metadata")
 async def create_metadata(metadata: Metadata):
     if not DATABASE_URL:
-        return {"error": "DATABASE_URL not set"}
+        logger.error("DATABASE_URL not set")
+        return JSONResponse(status_code=500, content={"detail": "DATABASE_URL not set"})
 
-    conn = psycopg2.connect(DATABASE_URL)
-    cur = conn.cursor()
-    cur.execute(
-        "INSERT INTO metadata (filename, uploaded_by, timestamp) VALUES (%s, %s, %s) RETURNING id",
-        (metadata.filename, metadata.uploaded_by, metadata.timestamp),
-    )
-    new_id = cur.fetchone()[0]
-    conn.commit()
-    cur.close()
-    conn.close()
+    try:
+        with psycopg2.connect(DATABASE_URL, connect_timeout=DB_CONNECT_TIMEOUT) as conn:
+            with conn.cursor() as cur:
+                cur.execute(
+                    "INSERT INTO metadata (filename, uploaded_by, timestamp) VALUES (%s, %s, %s) RETURNING id",
+                    (metadata.filename, metadata.uploaded_by, metadata.timestamp),
+                )
+                new_id = cur.fetchone()[0]
+                conn.commit()
 
-    return {
-        "id": new_id,
-        "filename": metadata.filename,
-        "uploaded_by": metadata.uploaded_by,
-        "timestamp": metadata.timestamp.isoformat(),
-    }
+        logger.info(f"Metadata inserted: {metadata.filename}")
+        return JSONResponse(status_code=200, content={
+            "id": new_id,
+            "filename": metadata.filename,
+            "uploaded_by": metadata.uploaded_by,
+            "timestamp": metadata.timestamp.isoformat(),
+        })
+
+    except Exception as e:
+        logger.error(f"Database error: {e}", exc_info=True)
+        return JSONResponse(status_code=500, content={"detail": "Database error"})
 
 if __name__ == "__main__":
-    uvicorn.run(app, host="0.0.0.0", port=8003)
->>>>>>> 21cc3020
+    uvicorn.run(app, host="0.0.0.0", port=8003)