--- conflicted
+++ resolved
@@ -1,11 +1,8 @@
 from fastapi import FastAPI
-<<<<<<< HEAD
+from fastapi.middleware.cors import CORSMiddleware
 from pydantic import BaseModel
 from datetime import datetime
-=======
-from fastapi.middleware.cors import CORSMiddleware
 import uvicorn
->>>>>>> 4a47ef70
 import os
 import psycopg2
 
@@ -21,25 +18,27 @@
     allow_headers=["*"],
 )
 
-@app.get("/")
-async def root():
-<<<<<<< HEAD
-    return {"message": "Hello from metadata-service"}
-
-
 DATABASE_URL = os.getenv("DATABASE_URL")
-
 
 class Metadata(BaseModel):
     filename: str
     uploaded_by: str
     timestamp: datetime
 
+@app.get("/")
+async def root():
+    return {"message": f"Hello from {SERVICE_NAME}"}
+
+@app.get("/health")
+async def health() -> dict:
+    """Health check endpoint."""
+    return {"service": SERVICE_NAME, "status": "OK"}
 
 @app.post("/metadata")
 async def create_metadata(metadata: Metadata):
     if not DATABASE_URL:
         return {"error": "DATABASE_URL not set"}
+
     conn = psycopg2.connect(DATABASE_URL)
     cur = conn.cursor()
     cur.execute(
@@ -50,20 +49,13 @@
     conn.commit()
     cur.close()
     conn.close()
+
     return {
         "id": new_id,
         "filename": metadata.filename,
         "uploaded_by": metadata.uploaded_by,
         "timestamp": metadata.timestamp.isoformat(),
     }
-=======
-    return {"message": f"Hello from {SERVICE_NAME}"}
-
-@app.get("/health")
-async def health() -> dict:
-    """Health check endpoint."""
-    return {"service": SERVICE_NAME, "status": "OK"}
 
 if __name__ == "__main__":
-    uvicorn.run(app, host="0.0.0.0", port=8003)
->>>>>>> 4a47ef70
+    uvicorn.run(app, host="0.0.0.0", port=8003)