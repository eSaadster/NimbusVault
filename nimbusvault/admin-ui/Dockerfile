FROM node:18-alpine

WORKDIR /app
<<<<<<< HEAD
COPY admin-ui/package*.json ./
RUN npm install
COPY admin-ui/ ./
=======

COPY package*.json ./
RUN npm install

COPY . .

>>>>>>> 21cc3020
RUN npm run build

EXPOSE 3000
CMD ["npm", "run", "start"]<|MERGE_RESOLUTION|>--- conflicted
+++ resolved
@@ -1,18 +1,14 @@
 FROM node:18-alpine
 
 WORKDIR /app
-<<<<<<< HEAD
+
+# Use admin-ui/package.json if this is specifically for the admin UI
 COPY admin-ui/package*.json ./
 RUN npm install
+
+# Copy the full admin-ui directory contents
 COPY admin-ui/ ./
-=======
 
-COPY package*.json ./
-RUN npm install
-
-COPY . .
-
->>>>>>> 21cc3020
 RUN npm run build
 
 EXPOSE 3000
