FROM node:18-alpine
WORKDIR /app
COPY gateway/package*.json ./
RUN npm install
<<<<<<< HEAD
COPY gateway/ ./
COPY shared ./shared
EXPOSE 3000
=======
COPY . .
EXPOSE 8000
>>>>>>> 21cc3020
CMD ["node", "index.js"]<|MERGE_RESOLUTION|>--- conflicted
+++ resolved
@@ -1,13 +1,17 @@
 FROM node:18-alpine
+
 WORKDIR /app
+
+# Install dependencies
 COPY gateway/package*.json ./
 RUN npm install
-<<<<<<< HEAD
+
+# Copy service-specific files and shared utilities
 COPY gateway/ ./
 COPY shared ./shared
+
+# Expose the correct port
 EXPOSE 3000
-=======
-COPY . .
-EXPOSE 8000
->>>>>>> 21cc3020
+
+# Start the gateway
 CMD ["node", "index.js"]