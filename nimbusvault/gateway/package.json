{
  "name": "gateway",
  "version": "1.0.0",
  "main": "index.js",
  "dependencies": {
    "express": "^4.18.2",
<<<<<<< HEAD
    "http-proxy-middleware": "^2.0.6"
=======
    "http-proxy-middleware": "^2.0.6",
    "cors": "^2.8.5",
    "helmet": "^7.0.0",
    "cookie-parser": "^1.4.6",
    "express-rate-limit": "^6.7.0",
    "jsonwebtoken": "^9.0.1",
    "winston": "^3.8.2",
    "uuid": "^9.0.0"
>>>>>>> 278f09e8
  }
}<|MERGE_RESOLUTION|>--- conflicted
+++ resolved
@@ -4,17 +4,11 @@
   "main": "index.js",
   "dependencies": {
     "express": "^4.18.2",
-<<<<<<< HEAD
-    "http-proxy-middleware": "^2.0.6"
-=======
     "http-proxy-middleware": "^2.0.6",
     "cors": "^2.8.5",
     "helmet": "^7.0.0",
     "cookie-parser": "^1.4.6",
-    "express-rate-limit": "^6.7.0",
-    "jsonwebtoken": "^9.0.1",
-    "winston": "^3.8.2",
-    "uuid": "^9.0.0"
->>>>>>> 278f09e8
+    "express-rate-limit": "^6.8.1",
+    "jsonwebtoken": "^9.0.1"
   }
 }