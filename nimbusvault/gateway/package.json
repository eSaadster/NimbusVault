--- conflicted
+++ resolved
@@ -4,13 +4,10 @@
   "main": "index.js",
   "dependencies": {
     "express": "^4.18.2",
-<<<<<<< HEAD
+    "http-proxy-middleware": "^2.0.6",
+    "jsonwebtoken": "^9.0.1",
+    "cors": "^2.8.5",
     "winston": "^3.8.2",
     "uuid": "^9.0.0"
-=======
-    "http-proxy-middleware": "^2.0.6",
-    "jsonwebtoken": "^9.0.1",
-    "cors": "^2.8.5"
->>>>>>> 21cc3020
   }
 }