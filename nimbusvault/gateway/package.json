--- conflicted
+++ resolved
@@ -4,18 +4,13 @@
   "main": "index.js",
   "dependencies": {
     "express": "^4.18.2",
-<<<<<<< HEAD
     "cors": "^2.8.5",
     "helmet": "^7.0.0",
     "cookie-parser": "^1.4.6",
-    "jsonwebtoken": "^9.0.0",
-    "express-rate-limit": "^6.7.0"
-=======
+    "express-rate-limit": "^6.7.0",
     "http-proxy-middleware": "^2.0.6",
     "jsonwebtoken": "^9.0.1",
-    "cors": "^2.8.5",
     "winston": "^3.8.2",
     "uuid": "^9.0.0"
->>>>>>> 18ecc3b2
   }
 }