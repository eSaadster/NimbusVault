{
  "name": "gateway",
  "version": "1.0.0",
  "main": "index.js",
  "dependencies": {
    "express": "^4.18.2",
<<<<<<< HEAD
    "node-fetch": "^2.6.11",
    "prom-client": "^14.1.1"
=======
    "http-proxy-middleware": "^2.0.6",
    "cors": "^2.8.5",
    "helmet": "^7.0.0",
    "cookie-parser": "^1.4.6",
    "express-rate-limit": "^6.8.1",
    "jsonwebtoken": "^9.0.1"
>>>>>>> 00cf9013
  }
}<|MERGE_RESOLUTION|>--- conflicted
+++ resolved
@@ -4,16 +4,13 @@
   "main": "index.js",
   "dependencies": {
     "express": "^4.18.2",
-<<<<<<< HEAD
-    "node-fetch": "^2.6.11",
-    "prom-client": "^14.1.1"
-=======
     "http-proxy-middleware": "^2.0.6",
     "cors": "^2.8.5",
     "helmet": "^7.0.0",
     "cookie-parser": "^1.4.6",
     "express-rate-limit": "^6.8.1",
-    "jsonwebtoken": "^9.0.1"
->>>>>>> 00cf9013
+    "jsonwebtoken": "^9.0.1",
+    "node-fetch": "^2.6.11",
+    "prom-client": "^14.1.1"
   }
 }