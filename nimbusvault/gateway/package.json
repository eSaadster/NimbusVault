--- conflicted
+++ resolved
@@ -4,12 +4,8 @@
   "main": "index.js",
   "dependencies": {
     "express": "^4.18.2",
-<<<<<<< HEAD
-    "http-proxy-middleware": "^2.0.6"
-=======
     "http-proxy-middleware": "^2.0.6",
     "jsonwebtoken": "^9.0.1",
     "cors": "^2.8.5"
->>>>>>> 57a1b53d
   }
 }