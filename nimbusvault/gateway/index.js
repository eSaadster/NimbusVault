--- conflicted
+++ resolved
@@ -1,9 +1,4 @@
 const express = require('express');
-<<<<<<< HEAD
-const fetch = require('node-fetch');
-const client = require('prom-client');
-=======
-const { createProxyMiddleware } = require('http-proxy-middleware');
 const cors = require('cors');
 const helmet = require('helmet');
 const cookieParser = require('cookie-parser');
@@ -11,74 +6,23 @@
 const jwt = require('jsonwebtoken');
 const { v4: uuidv4 } = require('uuid');
 const fetch = require('node-fetch');
+const client = require('prom-client');
+const { createProxyMiddleware } = require('http-proxy-middleware');
 const { buildLogger, requestMiddleware } = require('../shared/logger');
->>>>>>> 00cf9013
 
 const app = express();
 const PORT = process.env.PORT || 3000;
 const SECRET = process.env.AUTH_SECRET || 'secret';
 const logger = buildLogger('gateway');
 
-// Middleware Setup
+// Middleware
 app.use(express.json());
 app.use(cookieParser());
 app.use(helmet());
 app.use(cors({ origin: 'http://localhost:3001', credentials: true }));
 app.use(requestMiddleware(logger));
 
-// Rate Limiting for auth routes
-const authLimiter = rateLimit({ windowMs: 60 * 1000, max: 30 });
-app.use('/api/auth', authLimiter);
-
-// JWT Authentication Middleware
-function authMiddleware(req, res, next) {
-  const authHeader = req.headers['authorization'];
-  if (!authHeader || !authHeader.startsWith('Bearer ')) {
-    return res.status(401).json({ error: 'Missing bearer token' });
-  }
-  const token = authHeader.split(' ')[1];
-  try {
-    jwt.verify(token, SECRET);
-    next();
-  } catch (err) {
-    return res.status(401).json({ error: 'Invalid token' });
-  }
-}
-
-// Proxy helper
-const proxy = (path, target, requireAuth = true) => {
-  const middlewares = [];
-  if (requireAuth) middlewares.push(authMiddleware);
-  middlewares.push(
-    createProxyMiddleware({
-      target,
-      changeOrigin: true,
-      pathRewrite: (pathReq) => pathReq.replace(new RegExp(`^${path}`), ''),
-      onError: (_err, _req, res) => res.status(502).json({ error: 'Bad gateway' }),
-      logLevel: 'warn',
-    })
-  );
-  return middlewares;
-};
-
-// Route proxies
-app.use('/api/auth', ...proxy('/api/auth', 'http://auth-service:8001', false));
-app.use('/api/upload', ...proxy('/api/upload', 'http://upload-service:8002'));
-app.use('/api/metadata', ...proxy('/api/metadata', 'http://metadata-service:8003'));
-app.use('/api/storage', ...proxy('/api/storage', 'http://storage-service:8004'));
-
-// Health Check Endpoint
-const services = {
-  auth: process.env.AUTH_SERVICE_URL || 'http://auth-service:8001/health',
-  upload: process.env.UPLOAD_SERVICE_URL || 'http://upload-service:8002/health',
-  metadata: process.env.METADATA_SERVICE_URL || 'http://metadata-service:8003/health',
-  storage: process.env.STORAGE_SERVICE_URL || 'http://storage-service:8004/health',
-};
-
-app.get('/health', async (_req, res) => {
-  const results = {};
-
-<<<<<<< HEAD
+// Prometheus Metrics
 const register = new client.Registry();
 client.collectDefaultMetrics({ register });
 const httpRequestDuration = new client.Histogram({
@@ -96,42 +40,54 @@
   next();
 });
 
-app.get('/metrics', async (_, res) => {
-  res.set('Content-Type', register.contentType);
-  res.end(await register.metrics());
-});
+// Rate Limiting
+const authLimiter = rateLimit({ windowMs: 60 * 1000, max: 30 });
+app.use('/api/auth', authLimiter);
 
-=======
-  await Promise.all(
-    Object.entries(services).map(async ([name, url]) => {
-      const controller = new AbortController();
-      const timeout = setTimeout(() => controller.abort(), 2000);
-      try {
-        const response = await fetch(url, { signal: controller.signal });
-        results[name] = response.ok ? 'healthy' : 'unhealthy';
-      } catch (err) {
-        results[name] = 'unhealthy';
-      } finally {
-        clearTimeout(timeout);
-      }
+// JWT Auth Middleware
+function authMiddleware(req, res, next) {
+  const authHeader = req.headers['authorization'];
+  if (!authHeader || !authHeader.startsWith('Bearer ')) {
+    return res.status(401).json({ error: 'Missing bearer token' });
+  }
+  const token = authHeader.split(' ')[1];
+  try {
+    jwt.verify(token, SECRET);
+    next();
+  } catch (err) {
+    return res.status(401).json({ error: 'Invalid token' });
+  }
+}
+
+// Proxy Helper
+const proxy = (path, target, requireAuth = true) => {
+  const middlewares = [];
+  if (requireAuth) middlewares.push(authMiddleware);
+  middlewares.push(
+    createProxyMiddleware({
+      target,
+      changeOrigin: true,
+      pathRewrite: (pathReq) => pathReq.replace(new RegExp(`^${path}`), ''),
+      onError: (_err, _req, res) => res.status(502).json({ error: 'Bad gateway' }),
+      logLevel: 'warn',
     })
   );
+  return middlewares;
+};
 
-  const overall = Object.values(results).every((s) => s === 'healthy')
-    ? 'healthy'
-    : 'unhealthy';
+// Route Proxies
+app.use('/api/auth', ...proxy('/api/auth', 'http://auth-service:8001', false));
+app.use('/api/upload', ...proxy('/api/upload', 'http://upload-service:8002'));
+app.use('/api/metadata', ...proxy('/api/metadata', 'http://metadata-service:8003'));
+app.use('/api/storage', ...proxy('/api/storage', 'http://storage-service:8004'));
 
-  res.json({ status: overall, services: results });
-});
-
-// Root
->>>>>>> 00cf9013
+// Root route
 app.get('/', (req, res) => {
   logger.info('Health check', { requestId: req.requestId });
   res.send('Hello from gateway');
 });
 
-<<<<<<< HEAD
+// Health Endpoints
 app.get('/health/live', (req, res) => {
   res.json({ status: 'ok' });
 });
@@ -145,7 +101,7 @@
     'auth-service': 'http://auth-service:8001/health/ready',
     'upload-service': 'http://upload-service:8002/health/ready',
     'metadata-service': 'http://metadata-service:8003/health/ready',
-    'admin-ui': 'http://admin-ui:3001/api/health/ready'
+    'admin-ui': 'http://admin-ui:3001/api/health/ready',
   };
   const results = {};
   for (const [name, url] of Object.entries(services)) {
@@ -168,7 +124,12 @@
   res.status(response.status === 'ok' ? 200 : 503).json({ ...response, totalTime });
 });
 
-=======
+// Metrics endpoint
+app.get('/metrics', async (_req, res) => {
+  res.set('Content-Type', register.contentType);
+  res.end(await register.metrics());
+});
+
 // 404 handler
 app.use((req, res) => {
   res.status(404).json({ error: 'Not Found' });
@@ -181,7 +142,6 @@
 });
 
 // Start server
->>>>>>> 00cf9013
 app.listen(PORT, () => {
   logger.info(`Gateway running on port ${PORT}`);
 });