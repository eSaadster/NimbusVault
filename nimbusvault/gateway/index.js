const express = require('express');
const { createProxyMiddleware } = require('http-proxy-middleware');
<<<<<<< HEAD
=======
const cors = require('cors');
const helmet = require('helmet');
const cookieParser = require('cookie-parser');
const rateLimit = require('express-rate-limit');
const jwt = require('jsonwebtoken');
const http = require('http');
const { buildLogger, requestMiddleware } = require('../shared/logger');
>>>>>>> 278f09e8

const app = express();
const PORT = process.env.PORT || 3000;
const SECRET = process.env.AUTH_SECRET || 'secret';
const logger = buildLogger('gateway');

// Basic Middleware
app.use(express.json());
app.use(cookieParser());
app.use(helmet());
app.use(cors({ origin: 'http://localhost:3001', credentials: true }));

// Logging & Request ID Middleware
app.use(requestMiddleware(logger));

// Rate Limiting for auth routes
const authLimiter = rateLimit({ windowMs: 60 * 1000, max: 30 });
app.use('/api/auth', authLimiter);

// JWT Authentication Middleware
function authMiddleware(req, res, next) {
  const authHeader = req.headers['authorization'];
  if (!authHeader || !authHeader.startsWith('Bearer ')) {
    return res.status(401).json({ error: 'Missing bearer token' });
  }
  const token = authHeader.split(' ')[1];
  try {
    jwt.verify(token, SECRET);
    next();
  } catch (err) {
    return res.status(401).json({ error: 'Invalid token' });
  }
}

// Proxy helper
const proxy = (path, target, requireAuth = true) => {
  const middlewares = [];
  if (requireAuth) middlewares.push(authMiddleware);
  middlewares.push(
    createProxyMiddleware({
      target,
      changeOrigin: true,
      pathRewrite: (pathReq) => pathReq.replace(new RegExp(`^${path}`), ''),
      onError: (_err, _req, res) => res.status(502).json({ error: 'Bad gateway' }),
      logLevel: 'warn',
    })
  );
  return middlewares;
};

// Route proxies
app.use('/api/auth', ...proxy('/api/auth', 'http://auth-service:8001', false));
app.use('/api/upload', ...proxy('/api/upload', 'http://upload-service:8002'));
app.use('/api/metadata', ...proxy('/api/metadata', 'http://metadata-service:8003'));
app.use('/api/storage', ...proxy('/api/storage', 'http://storage-service:8004'));

// Health Check
const services = {
  auth: { host: 'auth-service', port: 8001 },
  upload: { host: 'upload-service', port: 8002 },
  metadata: { host: 'metadata-service', port: 8003 },
  storage: { host: 'storage-service', port: 8004 },
};

function checkService({ host, port }) {
  return new Promise((resolve) => {
    const req = http.get({ host, port, timeout: 2000 }, (res) => {
      resolve(res.statusCode === 200);
    });
    req.on('error', () => resolve(false));
    req.on('timeout', () => {
      req.destroy();
      resolve(false);
    });
  });
}

app.get('/health', async (_req, res) => {
  const status = {};
  await Promise.all(
    Object.entries(services).map(async ([name, conf]) => {
      status[name] = await checkService(conf);
    })
  );
  res.json(status);
});

// Root
app.get('/', (req, res) => {
  logger.info('Health check', { requestId: req.requestId });
  res.send('Hello from gateway');
});

<<<<<<< HEAD
app.use('/api/auth', createProxyMiddleware({
  target: 'http://auth-service:8001',
  changeOrigin: true,
  pathRewrite: { '^/api/auth': '' },
}));

app.use('/api/upload', createProxyMiddleware({
  target: 'http://upload-service:8002',
  changeOrigin: true,
  pathRewrite: { '^/api/upload': '' },
}));

app.use('/api/metadata', createProxyMiddleware({
  target: 'http://metadata-service:8003',
  changeOrigin: true,
  pathRewrite: { '^/api/metadata': '' },
}));

=======
// 404 handler
app.use((req, res) => {
  res.status(404).json({ error: 'Not Found' });
});

// Global error handler
app.use((err, req, res, _next) => {
  logger.error(`Unhandled error: ${err}`, { requestId: req.requestId });
  res.status(500).json({ error: 'Internal Server Error' });
});

// Start server
>>>>>>> 278f09e8
app.listen(PORT, () => {
  logger.info(`Gateway running on port ${PORT}`);
});<|MERGE_RESOLUTION|>--- conflicted
+++ resolved
@@ -1,7 +1,5 @@
 const express = require('express');
 const { createProxyMiddleware } = require('http-proxy-middleware');
-<<<<<<< HEAD
-=======
 const cors = require('cors');
 const helmet = require('helmet');
 const cookieParser = require('cookie-parser');
@@ -9,7 +7,6 @@
 const jwt = require('jsonwebtoken');
 const http = require('http');
 const { buildLogger, requestMiddleware } = require('../shared/logger');
->>>>>>> 278f09e8
 
 const app = express();
 const PORT = process.env.PORT || 3000;
@@ -60,7 +57,7 @@
   return middlewares;
 };
 
-// Route proxies
+// Route proxies - auth doesn't require authentication, others do
 app.use('/api/auth', ...proxy('/api/auth', 'http://auth-service:8001', false));
 app.use('/api/upload', ...proxy('/api/upload', 'http://upload-service:8002'));
 app.use('/api/metadata', ...proxy('/api/metadata', 'http://metadata-service:8003'));
@@ -103,26 +100,6 @@
   res.send('Hello from gateway');
 });
 
-<<<<<<< HEAD
-app.use('/api/auth', createProxyMiddleware({
-  target: 'http://auth-service:8001',
-  changeOrigin: true,
-  pathRewrite: { '^/api/auth': '' },
-}));
-
-app.use('/api/upload', createProxyMiddleware({
-  target: 'http://upload-service:8002',
-  changeOrigin: true,
-  pathRewrite: { '^/api/upload': '' },
-}));
-
-app.use('/api/metadata', createProxyMiddleware({
-  target: 'http://metadata-service:8003',
-  changeOrigin: true,
-  pathRewrite: { '^/api/metadata': '' },
-}));
-
-=======
 // 404 handler
 app.use((req, res) => {
   res.status(404).json({ error: 'Not Found' });
@@ -135,7 +112,6 @@
 });
 
 // Start server
->>>>>>> 278f09e8
 app.listen(PORT, () => {
   logger.info(`Gateway running on port ${PORT}`);
 });