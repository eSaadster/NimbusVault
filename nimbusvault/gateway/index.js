--- conflicted
+++ resolved
@@ -100,17 +100,6 @@
   res.send('Hello from gateway');
 });
 
-<<<<<<< HEAD
-// Basic health check endpoint
-app.get('/health', (req, res) => {
-  res.json({
-    status: 'healthy',
-    service: 'gateway',
-    timestamp: new Date().toISOString(),
-  });
-});
-
-=======
 // 404 handler
 app.use((req, res) => {
   res.status(404).json({ error: 'Not Found' });
@@ -123,7 +112,6 @@
 });
 
 // Start server
->>>>>>> b777a733
 app.listen(PORT, () => {
   logger.info(`Gateway running on port ${PORT}`);
 });