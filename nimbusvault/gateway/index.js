--- conflicted
+++ resolved
@@ -1,7 +1,5 @@
 const express = require('express');
 const cors = require('cors');
-<<<<<<< HEAD
-=======
 const helmet = require('helmet');
 const cookieParser = require('cookie-parser');
 const rateLimit = require('express-rate-limit');
@@ -12,9 +10,7 @@
 const { createProxyMiddleware } = require('http-proxy-middleware');
 const { buildLogger, requestMiddleware } = require('../shared/logger');
 
->>>>>>> d92cda68
 const app = express();
-app.use(cors());
 const PORT = process.env.PORT || 3000;
 const SECRET = process.env.AUTH_SECRET || 'secret';
 const logger = buildLogger('gateway');
