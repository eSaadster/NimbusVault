--- conflicted
+++ resolved
@@ -1,21 +1,17 @@
 const express = require('express');
 const { createProxyMiddleware } = require('http-proxy-middleware');
-<<<<<<< HEAD
 const cors = require('cors');
-=======
->>>>>>> f324e969
 
 const app = express();
 const PORT = 8000;
+
+// Enable CORS for all routes
+app.use(cors());
 
 // Health check route
 app.get('/health', (req, res) => {
   res.json({ service: 'gateway', status: 'OK' });
 });
-
-<<<<<<< HEAD
-// Enable CORS for all routes
-app.use(cors());
 
 // Common error handler for proxy failures
 const proxyErrorHandler = (err, req, res) => {
@@ -25,7 +21,7 @@
   }
 };
 
-// Route: /auth/* -> http://auth-service:8001
+// Proxy routes
 app.use(
   '/auth',
   createProxyMiddleware({
@@ -36,7 +32,6 @@
   })
 );
 
-// Route: /upload/* -> http://upload-service:8002
 app.use(
   '/upload',
   createProxyMiddleware({
@@ -47,7 +42,6 @@
   })
 );
 
-// Route: /metadata/* -> http://metadata-service:8003
 app.use(
   '/metadata',
   createProxyMiddleware({
@@ -58,59 +52,27 @@
   })
 );
 
+app.use(
+  '/storage',
+  createProxyMiddleware({
+    target: 'http://storage-service:8004',
+    changeOrigin: true,
+    pathRewrite: { '^/storage': '' },
+    onError: proxyErrorHandler,
+  })
+);
+
 // Fallback root route
-=======
-// Root route
->>>>>>> f324e969
 app.get('/', (req, res) => {
   res.send('Hello from gateway');
 });
 
-<<<<<<< HEAD
 // Generic error handler
 app.use((err, req, res, next) => {
   console.error('Unhandled error:', err);
   res.status(500).json({ error: 'Internal server error' });
 });
-=======
-// Proxy routes to other services
-app.use(
-  '/api/auth',
-  createProxyMiddleware({
-    target: 'http://auth-service:8001',
-    changeOrigin: true,
-    pathRewrite: { '^/api/auth': '' }
-  })
-);
-
-app.use(
-  '/api/upload',
-  createProxyMiddleware({
-    target: 'http://upload-service:8002',
-    changeOrigin: true,
-    pathRewrite: { '^/api/upload': '' }
-  })
-);
-
-app.use(
-  '/api/storage',
-  createProxyMiddleware({
-    target: 'http://storage-service:8003',
-    changeOrigin: true,
-    pathRewrite: { '^/api/storage': '' }
-  })
-);
-
-app.use(
-  '/api/metadata',
-  createProxyMiddleware({
-    target: 'http://metadata-service:8004',
-    changeOrigin: true,
-    pathRewrite: { '^/api/metadata': '' }
-  })
-);
->>>>>>> f324e969
 
 app.listen(PORT, () => {
   console.log(`Gateway running on port ${PORT}`);
-});
+});