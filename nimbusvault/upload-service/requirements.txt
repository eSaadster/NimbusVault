fastapi
uvicorn
<<<<<<< HEAD
PyJWT[crypto]
=======
httpx
>>>>>>> 18ecc3b2
<|MERGE_RESOLUTION|>--- conflicted
+++ resolved
@@ -1,7 +1,4 @@
 fastapi
 uvicorn
-<<<<<<< HEAD
 PyJWT[crypto]
-=======
-httpx
->>>>>>> 18ecc3b2
+httpx