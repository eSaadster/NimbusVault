--- conflicted
+++ resolved
@@ -1,21 +1,14 @@
 FROM python:3.11-slim
 
 WORKDIR /app
-<<<<<<< HEAD
-COPY requirements.txt ./
+
+# Install system dependencies and Python requirements
+COPY upload-service/requirements.txt ./requirements.txt
 RUN apt-get update && apt-get install -y curl \
     && rm -rf /var/lib/apt/lists/*
 RUN pip install --no-cache-dir -r requirements.txt
-COPY . .
-CMD ["uvicorn", "app:app", "--host", "0.0.0.0", "--port", "8002"]
-HEALTHCHECK --interval=30s --timeout=5s CMD curl -f http://localhost:8002/health/ready || exit 1
-=======
 
-# Install dependencies
-COPY upload-service/requirements.txt ./
-RUN pip install --no-cache-dir -r requirements.txt
-
-# Copy application and shared modules
+# Copy service code and shared modules
 COPY upload-service/ ./
 COPY shared ./shared
 
@@ -24,4 +17,6 @@
 
 # Start the FastAPI app
 CMD ["uvicorn", "app:app", "--host", "0.0.0.0", "--port", "8002"]
->>>>>>> 00cf9013
+
+# Define container healthcheck
+HEALTHCHECK --interval=30s --timeout=5s CMD curl -f http://localhost:8002/health/ready || exit 1