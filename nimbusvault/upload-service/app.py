--- conflicted
+++ resolved
@@ -1,25 +1,16 @@
 from fastapi import FastAPI
 import uvicorn
-<<<<<<< HEAD
-
-app = FastAPI()
-
-@app.get("/health")
-async def health():
-    return {"service": "upload-service", "status": "OK"}
-=======
+from fastapi import FastAPI
+import uvicorn
 
 SERVICE_NAME = "upload-service"
 
 app = FastAPI()
-
 
 @app.get("/health")
 async def health() -> dict:
     """Health check endpoint."""
     return {"service": SERVICE_NAME, "status": "OK"}
 
->>>>>>> 69c00e8f
-
 if __name__ == "__main__":
-    uvicorn.run(app, host="0.0.0.0", port=8002)+    uvicorn.run(app, host="0.0.0.0", port=8002)
