--- conflicted
+++ resolved
@@ -1,14 +1,6 @@
-<<<<<<< HEAD
-from fastapi import FastAPI, UploadFile, File
-import httpx
-import os
-
-METADATA_SERVICE_URL = os.environ.get("METADATA_SERVICE_URL", "http://metadata-service:8003")
-=======
 import logging
-from fastapi import FastAPI, Request
+from fastapi import FastAPI, UploadFile, File, Request
 from fastapi.middleware.cors import CORSMiddleware
-from pydantic import BaseModel
 from datetime import datetime
 import httpx
 import os
@@ -20,11 +12,10 @@
 # Setup logging
 logging.basicConfig(level=logging.INFO)
 logger = logging.getLogger(__name__)
->>>>>>> 265c6862
 
 app = FastAPI()
 
-# Enable CORS for all origins, methods, and headers
+# Enable CORS
 app.add_middleware(
     CORSMiddleware,
     allow_origins=["*"],
@@ -34,58 +25,44 @@
 
 @app.get("/")
 async def root():
-<<<<<<< HEAD
-    return {"message": "Hello from upload-service"}
-
-
-@app.post("/upload")
-async def upload(file: UploadFile = File(...)):
-    contents = await file.read()
-    print(f"Received file {file.filename} of size {len(contents)} bytes")
-
-    metadata = {"info": f"Uploaded {file.filename}, size {len(contents)} bytes"}
-
-    async with httpx.AsyncClient() as client:
-        try:
-            await client.post(f"{METADATA_SERVICE_URL}/metadata", json=metadata)
-        except Exception as exc:
-            print(f"Failed to submit metadata: {exc}")
-
-    return {"status": "received", "filename": file.filename}
-=======
     try:
         return {"message": f"Hello from {SERVICE_NAME}"}
     except Exception as e:
         logger.exception("Error in root endpoint")
         return {"error": "Internal server error"}
 
+@app.get("/health")
+async def health() -> dict:
+    return {"service": SERVICE_NAME, "status": "OK"}
+
 @app.get("/log")
 async def log_route(request: Request):
     logger.info(f"Received request from {request.client.host} to {request.url.path}")
     return {"message": "Request logged"}
 
-@app.get("/health")
-async def health() -> dict:
-    """Health check endpoint."""
-    return {"service": SERVICE_NAME, "status": "OK"}
+@app.post("/upload")
+async def upload(file: UploadFile = File(...)):
+    contents = await file.read()
+    logger.info(f"Received file {file.filename} of size {len(contents)} bytes")
 
-class UploadRequest(BaseModel):
-    filename: str
-    content: str
-    uploaded_by: str
-
-@app.post("/upload")
-async def upload_file(upload: UploadRequest):
-    logger.info(f"Received file {upload.filename} from {upload.uploaded_by}")
     metadata = {
-        "filename": upload.filename,
-        "uploaded_by": upload.uploaded_by,
+        "filename": file.filename,
+        "uploaded_by": "upload-service",  # In a real app, replace with actual user
         "timestamp": datetime.utcnow().isoformat(),
     }
-    async with httpx.AsyncClient() as client:
-        response = await client.post(METADATA_SERVICE_URL, json=metadata)
-    return {"metadata": response.json()}
+
+    try:
+        async with httpx.AsyncClient() as client:
+            response = await client.post(METADATA_SERVICE_URL, json=metadata)
+            response.raise_for_status()
+        return {
+            "status": "received",
+            "filename": file.filename,
+            "metadata_response": response.json(),
+        }
+    except Exception as exc:
+        logger.exception("Failed to submit metadata")
+        return {"status": "received", "filename": file.filename, "error": str(exc)}
 
 if __name__ == "__main__":
-    uvicorn.run(app, host="0.0.0.0", port=8002)
->>>>>>> 265c6862
+    uvicorn.run(app, host="0.0.0.0", port=8002)