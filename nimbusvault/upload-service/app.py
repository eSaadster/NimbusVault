--- conflicted
+++ resolved
@@ -11,21 +11,18 @@
 from prometheus_client import Counter, Histogram, generate_latest, CONTENT_TYPE_LATEST
 import httpx
 import uvicorn
-from pathlib import Path
 import logging
-import os
-
-# Add shared directory to path
+
+# Add shared to sys.path
 BASE_DIR = Path(__file__).resolve().parents[1]
 sys.path.append(str(BASE_DIR / 'shared'))
 
-# Import shared modules with fallback
+# Import shared modules with fallbacks
 try:
     from auth_middleware import AuthMiddleware, get_current_user
     from logger import configure_logger, request_id_middleware
     from storage_utils import save_file
 except ImportError as e:
-    import logging
     logging.basicConfig(level=logging.INFO)
     logger = logging.getLogger("upload-service")
 
@@ -42,11 +39,10 @@
     def save_file(file_path: str, data: bytes):
         with open(file_path, 'wb') as f:
             f.write(data)
-
 else:
     logger = configure_logger("upload-service")
 
-# Load public key
+# Load public key for auth middleware
 try:
     PUBLIC_KEY_PATH = BASE_DIR / 'auth-service' / 'keys' / 'public.pem'
     PUBLIC_KEY = PUBLIC_KEY_PATH.read_text() if PUBLIC_KEY_PATH.exists() else None
@@ -58,12 +54,19 @@
 
 SERVICE_NAME = "upload-service"
 METADATA_SERVICE_URL = os.getenv("METADATA_SERVICE_URL", "http://metadata-service:8003/metadata")
-UPLOAD_DIR = Path("/tmp/uploads")
-UPLOAD_DIR.mkdir(parents=True, exist_ok=True)
+VAULT_ROOT = Path("/vault-storage")
+UPLOAD_DIR = VAULT_ROOT / "uploads"
 
 app = FastAPI()
 
-<<<<<<< HEAD
+# Ensure upload directory exists
+@app.on_event("startup")
+async def startup_event():
+    UPLOAD_DIR.mkdir(parents=True, exist_ok=True)
+    logger.info(f"Using persistent storage: {UPLOAD_DIR}")
+    logger.info(f"{SERVICE_NAME} starting up")
+
+# Apply middleware
 if PUBLIC_KEY:
     app.add_middleware(AuthMiddleware, public_key=PUBLIC_KEY)
 
@@ -79,12 +82,8 @@
     return await request_id_middleware(request, call_next)
 
 # Prometheus metrics
-REQUEST_COUNT = Counter(
-    "upload_requests_total", "Total HTTP requests", ["method", "endpoint", "http_status"]
-)
-REQUEST_LATENCY = Histogram(
-    "upload_request_latency_seconds", "Latency of HTTP requests", ["endpoint"]
-)
+REQUEST_COUNT = Counter("upload_requests_total", "Total HTTP requests", ["method", "endpoint", "http_status"])
+REQUEST_LATENCY = Histogram("upload_request_latency_seconds", "Latency of HTTP requests", ["endpoint"])
 
 @app.middleware("http")
 async def metrics_middleware(request: Request, call_next):
@@ -104,30 +103,11 @@
     logger.error(f"Unhandled error: {exc}", exc_info=True)
     return JSONResponse(status_code=500, content={"detail": "Internal Server Error"})
 
-@app.on_event("startup")
-async def startup_event():
-    logger.info(f"{SERVICE_NAME} starting up")
-
-# Health endpoints
+# Health & system routes
 @app.get("/")
 async def root(request: Request):
     logger.info("Health check", extra={"requestId": getattr(request.state, 'request_id', 'unknown')})
     return {"message": f"Hello from {SERVICE_NAME}"}
-=======
-logger = logging.getLogger(__name__)
-
-# Root persistent storage directory
-VAULT_ROOT = Path("/vault-storage")
-UPLOAD_DIR = VAULT_ROOT / "uploads"
-
-
-@app.on_event("startup")
-async def startup_event():
-    """Ensure persistent directories exist."""
-    UPLOAD_DIR.mkdir(parents=True, exist_ok=True)
-    logger.info(f"Using persistent storage: {UPLOAD_DIR}")
-
->>>>>>> f9083f80
 
 @app.get("/health")
 async def health() -> dict:
@@ -142,8 +122,18 @@
     return {"status": "ok"}
 
 @app.get("/health/detailed")
-async def health_detailed():
-    return {"status": "ok", "dependencies": {}}
+async def health_detailed() -> dict:
+    """Detailed health check including storage info."""
+    storage_ok = VAULT_ROOT.exists()
+    writable = os.access(VAULT_ROOT, os.W_OK)
+    return {
+        "status": "ok" if storage_ok and writable else "error",
+        "storage": {
+            "mounted": storage_ok,
+            "writable": writable,
+            "path": str(VAULT_ROOT),
+        },
+    }
 
 @app.get("/public")
 async def public_route():
@@ -156,7 +146,7 @@
 @app.get("/log")
 async def log_route(request: Request):
     logger.info(
-        f"Received request from {request.client.host} to {request.url.path}", 
+        f"Received request from {request.client.host} to {request.url.path}",
         extra={"requestId": getattr(request.state, 'request_id', 'unknown')}
     )
     return {"message": "Request logged"}
@@ -170,10 +160,7 @@
     try:
         contents = await file.read()
         request_id = getattr(request.state, 'request_id', 'unknown') if request else 'unknown'
-        logger.info(
-            f"Received file {file.filename} from {user}", 
-            extra={"requestId": request_id}
-        )
+        logger.info(f"Received file {file.filename} from {user}", extra={"requestId": request_id})
 
         safe_filename = "".join(c for c in file.filename if c.isalnum() or c in "._- ")
         file_path = UPLOAD_DIR / safe_filename
@@ -214,10 +201,7 @@
             }
 
     except Exception as exc:
-        logger.exception(
-            f"Failed to upload file {file.filename}", 
-            extra={"requestId": getattr(request.state, 'request_id', 'unknown') if request else 'unknown'}
-        )
+        logger.exception(f"Failed to upload file {file.filename}", extra={"requestId": getattr(request.state, 'request_id', 'unknown') if request else 'unknown'})
         return JSONResponse(
             status_code=500,
             content={"status": "error", "message": "File upload failed", "error": str(exc)}
@@ -254,7 +238,6 @@
             return {"message": f"File {filename} deleted successfully"}
         else:
             return JSONResponse(status_code=404, content={"error": "File not found"})
-
     except Exception as exc:
         logger.error(f"Failed to delete file {filename}: {exc}")
         return JSONResponse(
@@ -262,21 +245,6 @@
             content={"error": "Failed to delete file", "details": str(exc)}
         )
 
-@app.get("/health/detailed")
-async def health_detailed() -> dict:
-    """Detailed health check including storage info."""
-    storage_ok = Path("/vault-storage").exists()
-    writable = os.access("/vault-storage", os.W_OK)
-    return {
-        "status": "ok" if storage_ok and writable else "error",
-        "storage": {
-            "mounted": storage_ok,
-            "writable": writable,
-            "path": "/vault-storage",
-        },
-    }
-
-
 if __name__ == "__main__":
     port = int(os.environ.get("PORT", 8002))
     uvicorn.run(app, host="0.0.0.0", port=port)