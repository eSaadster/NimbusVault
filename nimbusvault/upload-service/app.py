from fastapi import FastAPI
<<<<<<< HEAD
from fastapi.middleware.cors import CORSMiddleware
=======
import uvicorn

SERVICE_NAME = "upload-service"
>>>>>>> 350e7556

app = FastAPI()

# Enable CORS for all origins, methods and headers
app.add_middleware(
    CORSMiddleware,
    allow_origins=["*"],
    allow_methods=["*"],
    allow_headers=["*"],
)

@app.get("/")
async def root():
    return {"message": "Hello from upload-service"}

@app.get("/health")
<<<<<<< HEAD
async def health():
    return {"status": "ok"}
=======
async def health() -> dict:
    """Health check endpoint."""
    return {"service": SERVICE_NAME, "status": "OK"}

if __name__ == "__main__":
    uvicorn.run(app, host="0.0.0.0", port=8002)
>>>>>>> 350e7556
<|MERGE_RESOLUTION|>--- conflicted
+++ resolved
@@ -1,11 +1,8 @@
 from fastapi import FastAPI
-<<<<<<< HEAD
 from fastapi.middleware.cors import CORSMiddleware
-=======
 import uvicorn
 
 SERVICE_NAME = "upload-service"
->>>>>>> 350e7556
 
 app = FastAPI()
 
@@ -19,17 +16,12 @@
 
 @app.get("/")
 async def root():
-    return {"message": "Hello from upload-service"}
+    return {"message": f"Hello from {SERVICE_NAME}"}
 
 @app.get("/health")
-<<<<<<< HEAD
-async def health():
-    return {"status": "ok"}
-=======
 async def health() -> dict:
     """Health check endpoint."""
     return {"service": SERVICE_NAME, "status": "OK"}
 
 if __name__ == "__main__":
-    uvicorn.run(app, host="0.0.0.0", port=8002)
->>>>>>> 350e7556
+    uvicorn.run(app, host="0.0.0.0", port=8002)