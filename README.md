--- conflicted
+++ resolved
@@ -1,66 +1,64 @@
-# NimbusVault
+NimbusVault is a microservices-based media storage application built with Docker Compose. Each service runs in its own container, making the system modular, scalable, and easy to maintain.
 
-NimbusVault is a microservices-based media storage application built with Docker Compose. Each service is isolated in its own container to keep the stack modular and easy to maintain.
+Services
+gateway – Node.js Express server acting as the entry point for all API traffic (Port: 3000).
 
-## Services
-<<<<<<< HEAD
-- **gateway**: Node.js Express server acting as entrypoint.
-- **auth-service**: FastAPI for authentication.
-- **upload-service**: FastAPI for file uploads. Exposes `POST /upload` for uploading files.
-- **storage-service**: Python service handling storage utilities.
-- **metadata-service**: FastAPI service storing metadata in PostgreSQL.
-- **admin-ui**: Next.js frontend.
-- **db**: PostgreSQL database initialized with `db-init/init.sql`.
+auth-service – FastAPI service handling user authentication (Port: 8001).
 
-## Getting Started
+upload-service – FastAPI service exposing POST /upload for file uploads (Port: 8002).
 
-Ensure you have Docker and Docker Compose installed.
-=======
-- **gateway** – Node.js Express entry point for all API traffic.
-- **auth-service** – FastAPI service handling authentication.
-- **upload-service** – FastAPI service for receiving uploads.
-- **storage-service** – Utility module for storing files (no HTTP interface).
-- **metadata-service** – FastAPI service that stores metadata in PostgreSQL.
-- **admin-ui** – Next.js interface for administrators.
-- **db** – PostgreSQL database initialized with `db-init/init.sql`.
->>>>>>> 265c6862
+metadata-service – FastAPI service for storing file metadata in PostgreSQL (Port: 8003).
 
-## Setup
-```bash
-git clone <repository-url>
-cd NimbusVault/nimbusvault
-docker-compose up --build
-Endpoints and Ports
-Service	Endpoint	Port
-gateway	/	3000
-auth-service	/	8001
-upload-service	/	8002
-metadata-service	/	8003
-admin-ui	/	3001
-db	n/a	5432
-storage-service	n/a	internal
+storage-service – Python utility module for handling file system or cloud storage (Internal only).
 
-Services can be accessed via http://localhost:<port>.
+admin-ui – Next.js frontend interface for administrators (Port: 3001).
 
-Architecture
-pgsql
+db – PostgreSQL database initialized with db-init/init.sql (Port: 5432, internal).
+
+Getting Started
+Make sure you have Docker and Docker Compose installed on your machine.
+
+Run the Project
+bash
 Copy
 Edit
-      +-------------+
-      |  Admin UI   | (3001)
-      +-------------+
-             |
-             v
-      +-------------+
-      |   Gateway   | (3000)
-      +-------------+
-       /     |     \
-      v      v      v
- auth-svc upload-svc metadata-svc
-  (8001)    (8002)      (8003)
-                        |
-                        v
-                   PostgreSQL (5432)
-                        |
-                        v
-                   storage-svc+git clone <repository-url>
+cd nimbusvault
+docker-compose up --build
+Once the services are running, you can access them at:
+
+Service	Endpoint	Port
+Gateway	http://localhost:3000	3000
+Auth Service	http://localhost:8001	8001
+Upload Service	http://localhost:8002	8002
+Metadata Service	http://localhost:8003	8003
+Admin UI	http://localhost:3001	3001
+DB	n/a (internal)	5432
+Storage Service	n/a (internal only)	n/a
+
+Architecture Diagram
+plaintext
+Copy
+Edit
++-------------+
+|  Admin UI   | (3001)
++-------------+
+      |
+      v
++-------------+
+|   Gateway   | (3000)
++-------------+
+   /    |    \
+  v     v     v
+Auth  Upload  Metadata
+8001   8002     8003
+                |
+                v
+         +-------------+
+         | PostgreSQL  | (5432)
+         +-------------+
+                |
+                v
+         +-------------+
+         | Storage Svc | (internal)
+         +-------------+