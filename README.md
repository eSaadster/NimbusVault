NimbusVault
NimbusVault is a microservices-based media storage application built with Docker Compose. Each service runs in its own container, making the system modular, scalable, and easy to maintain.

🧩 Services
Service	Description	Port
nginx	Reverse proxy for routing requests to internal services	80
gateway	Node.js Express server acting as the API entry point	3000
auth-service	FastAPI service for authentication	8001
upload-service	FastAPI service for uploading files via /upload	8002
metadata-service	FastAPI service storing file metadata in PostgreSQL	8003
storage-service	Internal Python service for handling file storage operations	Internal
admin-ui	Next.js frontend interface for administrators	3001
db	PostgreSQL database initialized with db-init/init.sql	5432

<<<<<<< HEAD
=======
## Services
- **gateway** – Node.js Express entry point for all API traffic.
- **auth-service** – FastAPI service handling authentication.
- **upload-service** – FastAPI service for receiving uploads.
- **storage-service** – Utility module for storing files (no HTTP interface).
- **storage-init** – Initializes persistent storage directories.
- **metadata-service** – FastAPI service that stores metadata in PostgreSQL.
- **admin-ui** – Next.js interface for administrators.
- **db** – PostgreSQL database initialized with `db-init/init.sql`.
>>>>>>> f9083f80

Docker

Docker Compose

Run the Project
bash
Copy
Edit
git clone <repository-url>
<<<<<<< HEAD
cd nimbusvault
docker compose up --build
🌐 Access Points
Access the application via NGINX reverse proxy:

Main Entry (NGINX): http://localhost

Individual services (for debugging/testing):

Gateway: http://localhost:3000

Auth Service: http://localhost:8001

Upload Service: http://localhost:8002

Metadata Service: http://localhost:8003

Admin UI: http://localhost:3001

🧱 Architecture Diagram
pgsql
Copy
Edit
+-------------+
|  Admin UI   | (3001)
+-------------+
      |
      v
+-------------+
|   Gateway   | (3000)
+-------------+
      |
      v
+-------------+
|   NGINX     | (80)
+-------------+
   /    |    \
  v     v     v
Auth  Upload  Metadata
8001   8002     8003
                |
                v
         +-------------+
         | PostgreSQL  | (5432)
         +-------------+
                |
                v
         +-------------+
         | Storage Svc | (internal)
         +-------------+
=======
cd NimbusVault/nimbusvault
docker-compose up --build
```

## Endpoints and Ports
| Service           | Endpoint | Port |
|-------------------|---------|------|
| gateway           | `/`     | 3000 |
| auth-service      | `/`     | 8001 |
| upload-service    | `/`     | 8002 |
| metadata-service  | `/`     | 8003 |
| admin-ui          | `/`     | 3001 |
| storage-init      | n/a     | n/a (one-shot) |
| db                | n/a     | 5432 |
| storage-service   | n/a     | internal |

Services can be accessed via `http://localhost:<port>`.

## Architecture
```
      +-------------+
      |  Admin UI   | (3001)
      +-------------+
             |
             v
      +-------------+
      |   Gateway   | (3000)
      +-------------+
       /     |     \
      v      v      v
 auth-svc upload-svc metadata-svc
  (8001)    (8002)      (8003)
                        |
                        v
                   PostgreSQL (5432)
                        |
                        v
                   storage-svc
```

## Storage Layout
The `storage-init` service creates a persistent directory tree under `/vault-storage` that mirrors a typical NextCloud installation.

```
/vault-storage/
├── files/              # Main file storage
├── users/
│   ├── admin/
│   ├── user1/
│   └── user2/
├── shared/             # Public/shared files
├── trash/              # Recycle bin
└── external/
    └── nimbusvault/    # Link to NimbusVault files
```

This layout allows NimbusVault to interoperate with other tools that expect NextCloud-style storage directories.
>>>>>>> f9083f80
<|MERGE_RESOLUTION|>--- conflicted
+++ resolved
@@ -1,48 +1,30 @@
 NimbusVault
 NimbusVault is a microservices-based media storage application built with Docker Compose. Each service runs in its own container, making the system modular, scalable, and easy to maintain.
 
-🧩 Services
+🧩 Services Overview
 Service	Description	Port
 nginx	Reverse proxy for routing requests to internal services	80
-gateway	Node.js Express server acting as the API entry point	3000
-auth-service	FastAPI service for authentication	8001
-upload-service	FastAPI service for uploading files via /upload	8002
-metadata-service	FastAPI service storing file metadata in PostgreSQL	8003
-storage-service	Internal Python service for handling file storage operations	Internal
-admin-ui	Next.js frontend interface for administrators	3001
+gateway	Node.js Express entry point for all API traffic	3000
+auth-service	FastAPI service handling authentication	8001
+upload-service	FastAPI service for receiving uploads	8002
+metadata-service	FastAPI service storing metadata in PostgreSQL	8003
+storage-service	Internal service handling physical file operations	Internal
+storage-init	Initializes persistent storage directories (one-shot)	n/a
+admin-ui	Next.js interface for administrators	3001
 db	PostgreSQL database initialized with db-init/init.sql	5432
 
-<<<<<<< HEAD
-=======
-## Services
-- **gateway** – Node.js Express entry point for all API traffic.
-- **auth-service** – FastAPI service handling authentication.
-- **upload-service** – FastAPI service for receiving uploads.
-- **storage-service** – Utility module for storing files (no HTTP interface).
-- **storage-init** – Initializes persistent storage directories.
-- **metadata-service** – FastAPI service that stores metadata in PostgreSQL.
-- **admin-ui** – Next.js interface for administrators.
-- **db** – PostgreSQL database initialized with `db-init/init.sql`.
->>>>>>> f9083f80
-
-Docker
-
-Docker Compose
-
-Run the Project
+🐳 Docker Compose
 bash
 Copy
 Edit
 git clone <repository-url>
-<<<<<<< HEAD
 cd nimbusvault
 docker compose up --build
 🌐 Access Points
-Access the application via NGINX reverse proxy:
+Access the application via NGINX reverse proxy at:
+http://localhost
 
-Main Entry (NGINX): http://localhost
-
-Individual services (for debugging/testing):
+For debugging/testing, individual services can be accessed at:
 
 Gateway: http://localhost:3000
 
@@ -58,54 +40,6 @@
 pgsql
 Copy
 Edit
-+-------------+
-|  Admin UI   | (3001)
-+-------------+
-      |
-      v
-+-------------+
-|   Gateway   | (3000)
-+-------------+
-      |
-      v
-+-------------+
-|   NGINX     | (80)
-+-------------+
-   /    |    \
-  v     v     v
-Auth  Upload  Metadata
-8001   8002     8003
-                |
-                v
-         +-------------+
-         | PostgreSQL  | (5432)
-         +-------------+
-                |
-                v
-         +-------------+
-         | Storage Svc | (internal)
-         +-------------+
-=======
-cd NimbusVault/nimbusvault
-docker-compose up --build
-```
-
-## Endpoints and Ports
-| Service           | Endpoint | Port |
-|-------------------|---------|------|
-| gateway           | `/`     | 3000 |
-| auth-service      | `/`     | 8001 |
-| upload-service    | `/`     | 8002 |
-| metadata-service  | `/`     | 8003 |
-| admin-ui          | `/`     | 3001 |
-| storage-init      | n/a     | n/a (one-shot) |
-| db                | n/a     | 5432 |
-| storage-service   | n/a     | internal |
-
-Services can be accessed via `http://localhost:<port>`.
-
-## Architecture
-```
       +-------------+
       |  Admin UI   | (3001)
       +-------------+
@@ -114,22 +48,27 @@
       +-------------+
       |   Gateway   | (3000)
       +-------------+
+             |
+             v
+      +-------------+
+      |    NGINX    | (80)
+      +-------------+
        /     |     \
       v      v      v
  auth-svc upload-svc metadata-svc
   (8001)    (8002)      (8003)
-                        |
-                        v
-                   PostgreSQL (5432)
-                        |
-                        v
-                   storage-svc
-```
+                          |
+                          v
+                     PostgreSQL (5432)
+                          |
+                          v
+                    storage-service
+🗂️ Storage Layout
+The storage-init service sets up a persistent directory tree under /vault-storage, modeled after NextCloud-compatible structure:
 
-## Storage Layout
-The `storage-init` service creates a persistent directory tree under `/vault-storage` that mirrors a typical NextCloud installation.
-
-```
+bash
+Copy
+Edit
 /vault-storage/
 ├── files/              # Main file storage
 ├── users/
@@ -140,7 +79,4 @@
 ├── trash/              # Recycle bin
 └── external/
     └── nimbusvault/    # Link to NimbusVault files
-```
-
-This layout allows NimbusVault to interoperate with other tools that expect NextCloud-style storage directories.
->>>>>>> f9083f80
+This design allows easy integration with tools expecting a NextCloud-like directory layout.